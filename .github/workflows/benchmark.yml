name: Benchmark GTSFM on select datasets using SIFT and Deep front-ends

on: [pull_request, workflow_dispatch]

jobs:
  benchmark:
    name: Benchmark
    runs-on: ubuntu-latest
    strategy:
      # Prevents other configs from being canceled if one of them fails.
      fail-fast: false
      matrix:
        config_dataset_info:
          [
            # config                     dataset    lookahead    img-extension  source  loader      max-res  share-intrinsics
            [sift_front_end,             door-12,               12,  JPG,  test_data,  olsson-loader,  1296, true],
            [deep_front_end,             door-12,               12,  JPG,  test_data,  olsson-loader,  1296, true],
            [sift_front_end,             skydio-8,              8,   jpg,  gdrive ,    colmap-loader,  760, true],
            [deep_front_end,             skydio-8,              8,   jpg,  gdrive,     colmap-loader,  760, true],
            [sift_front_end,             skydio-32,             32,  jpg,  gdrive,     colmap-loader,  760, true],
            [deep_front_end,             skydio-32,             32,  jpg,  gdrive,     colmap-loader,  760, true],
            # [deep_front_end,           skydio-501,            15,  jpg,  wget,       colmap-loader,  760, true],
            [sift_front_end,             palace-fine-arts-281,  25,  jpg,  wget,       olsson-loader,  320, true],
            [deep_front_end,             notre-dame-20,         20,  jpg,  gdrive,     colmap-loader,  760, false],
            [sift_front_end_astrovision, 2011205_rc3,           65,  png,  wget,       astrovision,    1024, true],
            [deep_front_end_astrovision, 2011205_rc3,           65,  png,  wget,       astrovision,    1024, true],
          ]
    defaults:
      run:
        shell: bash -l {0}

    env:
      PYTHON_VERSION: 3.8

    steps:
<<<<<<< HEAD
      - uses: actions/checkout@v3
=======
      - uses: actions/checkout@v3.1.0
      - name: Cache conda env
        uses: actions/cache@v3
        env:
          # Increase this value to reset cache if environment_linux_cpuonly.yml has not changed
          CACHE_NUMBER: 0
        with:
          path: ~/conda_pkgs_dir
          key: ${{ runner.os }}-conda-${{ env.CACHE_NUMBER }}-${{hashFiles('environment_linux_cpuonly.yml') }}
>>>>>>> a4eb9776
      - name: Cache frontend
        uses: actions/cache@v3
        env:
          # Increase this value to reset cache
          CACHE_NUMBER_FRONTEND: 0
        with:
          path: cache
          key: ${{ matrix.config_dataset_info[0] }}-${{ matrix.config_dataset_info[1] }}-${{ matrix.config_dataset_info[2] }}-${{ matrix.config_dataset_info[6] }}-${{ env.CACHE_NUMBER_FRONTEND }}
      - uses: mamba-org/provision-with-micromamba@main
        with:
          environment-file: environment_linux_cpuonly.yml
      - name: Environment setup
        run: |
          bash .github/scripts/setup.sh
          conda info
      - name: Prepare dataset
        run: |
          DATASET_NAME=${{ matrix.config_dataset_info[1] }}
          DATASET_SRC=${{ matrix.config_dataset_info[4] }}
          bash .github/scripts/download_single_benchmark.sh \
            $DATASET_NAME \
            $DATASET_SRC \
      - name: Run GTSFM
        run: |
          DATASET_NAME=${{ matrix.config_dataset_info[1] }}
          CONFIG_NAME=${{ matrix.config_dataset_info[0] }}
          MAX_FRAME_LOOKAHEAD=${{ matrix.config_dataset_info[2] }}
          IMAGE_EXTENSION=${{ matrix.config_dataset_info[3] }}
          LOADER_NAME=${{ matrix.config_dataset_info[5] }}
          MAX_RESOLUTION=${{ matrix.config_dataset_info[6] }}
          SHARE_INTRINSICS=${{ matrix.config_dataset_info[7] }}
          bash .github/scripts/execute_single_benchmark.sh \
            $DATASET_NAME \
            $CONFIG_NAME \
            $MAX_FRAME_LOOKAHEAD \
            $IMAGE_EXTENSION \
            $LOADER_NAME \
            $MAX_RESOLUTION \
            $SHARE_INTRINSICS

      - name: Archive dataset metrics, plots, and output data (camera poses + points)
        uses: actions/upload-artifact@v3
        with:
          name: results-${{ matrix.config_dataset_info[0] }}-${{ matrix.config_dataset_info[1] }}-${{ matrix.config_dataset_info[2] }}-${{ matrix.config_dataset_info[3] }}-${{ matrix.config_dataset_info[4] }}-${{ matrix.config_dataset_info[5] }}-${{ matrix.config_dataset_info[6] }}-${{ matrix.config_dataset_info[7] }}.zip
          path: |
            result_metrics
            plots
            results<|MERGE_RESOLUTION|>--- conflicted
+++ resolved
@@ -33,19 +33,7 @@
       PYTHON_VERSION: 3.8
 
     steps:
-<<<<<<< HEAD
-      - uses: actions/checkout@v3
-=======
       - uses: actions/checkout@v3.1.0
-      - name: Cache conda env
-        uses: actions/cache@v3
-        env:
-          # Increase this value to reset cache if environment_linux_cpuonly.yml has not changed
-          CACHE_NUMBER: 0
-        with:
-          path: ~/conda_pkgs_dir
-          key: ${{ runner.os }}-conda-${{ env.CACHE_NUMBER }}-${{hashFiles('environment_linux_cpuonly.yml') }}
->>>>>>> a4eb9776
       - name: Cache frontend
         uses: actions/cache@v3
         env:
