name: Benchmark GTSFM on select datasets using SIFT and Deep front-ends

on: [pull_request, workflow_dispatch]

jobs:
  benchmark:
    name: Benchmark
    runs-on: ubuntu-latest
    strategy:
      # Prevents other configs from being canceled if one of them fails.
      fail-fast: false
      matrix:
        config_dataset_info:
          [
            # config                     dataset    lookahead    img-extension  source  loader      max-res  share-intrinsics
            [sift_front_end,             door-12,               12,  JPG,  test_data,  olsson-loader,  1296, true],
            [deep_front_end,             door-12,               12,  JPG,  test_data,  olsson-loader,  1296, true],
            [sift_front_end,             skydio-8,              8,   jpg,  gdrive ,    colmap-loader,  760, true],
            [deep_front_end,             skydio-8,              8,   jpg,  gdrive,     colmap-loader,  760, true],
            [sift_front_end,             skydio-32,             32,  jpg,  gdrive,     colmap-loader,  760, true],
            [deep_front_end,             skydio-32,             32,  jpg,  gdrive,     colmap-loader,  760, true],
            # [deep_front_end,           skydio-501,            15,  jpg,  wget,       colmap-loader,  760, true],
            [sift_front_end,             palace-fine-arts-281,  25,  jpg,  wget,       olsson-loader,  320, true],
            [deep_front_end,             notre-dame-20,         20,  jpg,  gdrive,     colmap-loader,  760, false],
            [sift_front_end_astrovision, 2011205_rc3,           65,  png,  wget,       astrovision,    1024, true],
            [deep_front_end_astrovision, 2011205_rc3,           65,  png,  wget,       astrovision,    1024, true],
          ]
    defaults:
      run:
        shell: bash -l {0}

    env:
      PYTHON_VERSION: 3.8

    steps:
<<<<<<< HEAD
      - uses: actions/checkout@v3.1.0
=======
      - uses: actions/checkout@v3.2.0
>>>>>>> 44246864
      - name: Cache frontend
        uses: actions/cache@v3
        env:
          # Increase this value to reset cache
          CACHE_NUMBER_FRONTEND: 0
        with:
          path: cache
          key: ${{ matrix.config_dataset_info[0] }}-${{ matrix.config_dataset_info[1] }}-${{ matrix.config_dataset_info[2] }}-${{ matrix.config_dataset_info[6] }}-${{ env.CACHE_NUMBER_FRONTEND }}
      - uses: mamba-org/provision-with-micromamba@main
        with:
<<<<<<< HEAD
          environment-file: environment_linux_cpuonly.yml
=======
          mamba-version: "*"
          activate-environment: gtsfm-v1
          environment-file: environment_linux_cpuonly.yml
          python-version: 3.8
>>>>>>> 44246864
      - name: Environment setup
        run: |
          bash .github/scripts/setup.sh
          conda info
      - name: Prepare dataset
        run: |
          DATASET_NAME=${{ matrix.config_dataset_info[1] }}
          DATASET_SRC=${{ matrix.config_dataset_info[4] }}
          bash .github/scripts/download_single_benchmark.sh \
            $DATASET_NAME \
            $DATASET_SRC \
      - name: Run GTSFM
        run: |
          DATASET_NAME=${{ matrix.config_dataset_info[1] }}
          CONFIG_NAME=${{ matrix.config_dataset_info[0] }}
          MAX_FRAME_LOOKAHEAD=${{ matrix.config_dataset_info[2] }}
          IMAGE_EXTENSION=${{ matrix.config_dataset_info[3] }}
          LOADER_NAME=${{ matrix.config_dataset_info[5] }}
          MAX_RESOLUTION=${{ matrix.config_dataset_info[6] }}
          SHARE_INTRINSICS=${{ matrix.config_dataset_info[7] }}
          bash .github/scripts/execute_single_benchmark.sh \
            $DATASET_NAME \
            $CONFIG_NAME \
            $MAX_FRAME_LOOKAHEAD \
            $IMAGE_EXTENSION \
            $LOADER_NAME \
            $MAX_RESOLUTION \
            $SHARE_INTRINSICS

      - name: Archive dataset metrics, plots, and output data (camera poses + points)
        uses: actions/upload-artifact@v3
        with:
          name: results-${{ matrix.config_dataset_info[0] }}-${{ matrix.config_dataset_info[1] }}-${{ matrix.config_dataset_info[2] }}-${{ matrix.config_dataset_info[3] }}-${{ matrix.config_dataset_info[4] }}-${{ matrix.config_dataset_info[5] }}-${{ matrix.config_dataset_info[6] }}-${{ matrix.config_dataset_info[7] }}.zip
          path: |
            result_metrics
            plots
            results<|MERGE_RESOLUTION|>--- conflicted
+++ resolved
@@ -33,11 +33,7 @@
       PYTHON_VERSION: 3.8
 
     steps:
-<<<<<<< HEAD
-      - uses: actions/checkout@v3.1.0
-=======
       - uses: actions/checkout@v3.2.0
->>>>>>> 44246864
       - name: Cache frontend
         uses: actions/cache@v3
         env:
@@ -48,14 +44,10 @@
           key: ${{ matrix.config_dataset_info[0] }}-${{ matrix.config_dataset_info[1] }}-${{ matrix.config_dataset_info[2] }}-${{ matrix.config_dataset_info[6] }}-${{ env.CACHE_NUMBER_FRONTEND }}
       - uses: mamba-org/provision-with-micromamba@main
         with:
-<<<<<<< HEAD
-          environment-file: environment_linux_cpuonly.yml
-=======
           mamba-version: "*"
           activate-environment: gtsfm-v1
           environment-file: environment_linux_cpuonly.yml
           python-version: 3.8
->>>>>>> 44246864
       - name: Environment setup
         run: |
           bash .github/scripts/setup.sh
