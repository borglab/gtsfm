--- conflicted
+++ resolved
@@ -67,16 +67,15 @@
     WGET_URL1=https://github.com/johnwlambert/gtsfm-datasets-mirror/releases/download/gerrard-hall-100/gerrard-hall-100.zip
     ZIP_FNAME=gerrard-hall-100.zip
 
-<<<<<<< HEAD
   elif [ "$DATASET_NAME" == "tanks-and-temples-barn-410" ]; then 
     # Tanks and Temples Dataset, "Barn" scene.
     WGET_URL1=https://github.com/johnwlambert/gtsfm-datasets-mirror/releases/download/tanks-and-temples-barn/Tanks_and_Temples_Barn_410.zip
     ZIP_FNAME=Tanks_and_Temples_Barn_410.zip
-=======
+
   elif [ "$DATASET_NAME" == "south-building-128" ]; then
     WGET_URL1=https://github.com/johnwlambert/gtsfm-datasets-mirror/releases/download/south-building-128/south-building-128.zip
     ZIP_FNAME=south-building-128.zip
->>>>>>> 2007ba59
+
   fi
 
   # Download the data.
@@ -143,17 +142,13 @@
 
   elif [ "$DATASET_NAME" == "gerrard-hall-100" ]; then
     unzip gerrard-hall-100.zip
-<<<<<<< HEAD
     ls -ltrh gerrard-hall-100
-
-  elif [ "$DATASET_NAME" == "tanks-and-temples-barn-410" ]; then
-    unzip -qq Tanks_and_Temples_Barn_410.zip
-=======
 
   elif [ "$DATASET_NAME" == "south-building-128" ]; then
     unzip south-building-128.zip
 
->>>>>>> 2007ba59
+  elif [ "$DATASET_NAME" == "tanks-and-temples-barn-410" ]; then
+    unzip -qq Tanks_and_Temples_Barn_410.zip
   fi
 }
 
