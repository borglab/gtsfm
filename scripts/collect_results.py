--- conflicted
+++ resolved
@@ -95,15 +95,12 @@
     "num_input_measurements",
     "num_inlier_measurements",
     "num_outlier_measurements",
-<<<<<<< HEAD
     "total_correspondence_generation_duration_sec",
     "total_two_view_estimation_duration_sec",
     "triangulation_runtime_sec",
     "gtsfm_data_creation_runtime",
     "total_duration_sec",
-=======
     "total_runtime_sec"
->>>>>>> e5a4af1d
 ]
 
 
@@ -123,15 +120,9 @@
         table["method_name"].append(frontend_name)
 
         for json_fname, metric_names, nickname in zip(
-<<<<<<< HEAD
-            [retriever_fname, isp_fname, vg_fname, ra_fname, ta_fname, da_fname, ba_result_fname],
-            [retriever_metrics, isp_metrics, vg_metrics, ra_metrics, ta_metrics, da_metrics, ba_result_metrics],
-            ["retriever", "isp", "vg", "ra", "ta", "da", "ba"],
-=======
-            [retriever_fname, isp_fname, vg_fname, ra_fname, ta_fname, ba_result_fname, total_fname],
-            [retriever_metrics, isp_metrics, vg_metrics, ra_metrics, ta_metrics, ba_result_metrics, total_metrics],
-            ["retriever", "isp", "vg", "ra", "ta", "ba", "total"],
->>>>>>> e5a4af1d
+            [retriever_fname, isp_fname, vg_fname, ra_fname, ta_fname, da_fname, ba_result_fname, total_fname],
+            [retriever_metrics, isp_metrics, vg_metrics, ra_metrics, ta_metrics, da_metrics, ba_result_metrics, total_metrics],
+            ["retriever", "isp", "vg", "ra", "ta", "da", "ba", "total"],
         ):
             section_name = Path(json_fname).stem
             print(f"{dirpath}/{json_fname}")
