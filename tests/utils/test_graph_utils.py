"""Unit tests for functions in the graph utils file.

Authors: Ayush Baid, John Lambert, Akshay Krishnan
"""
import unittest
from collections import defaultdict
from types import SimpleNamespace
from typing import List, Tuple
from unittest import mock

import numpy as np
from gtsam import EssentialMatrix, Rot3, Unit3

import gtsfm.utils.graph as graph_utils


class TestGraphUtils(unittest.TestCase):
    def test_get_nodes_in_largest_connected_component_two_components(self):
        """Testing the function to get nodes in largest connected component with an input graph of two connected
        components."""
        edges_component_1 = [(2, 4), (3, 4), (4, 7), (7, 6)]
        edges_component_2 = [(1, 5), (8, 9)]
        edges_all = edges_component_1 + edges_component_2

        computed = graph_utils.get_nodes_in_largest_connected_component(edges_all)
        expected = [2, 3, 4, 6, 7]

        self.assertListEqual(sorted(computed), sorted(expected))

    def test_get_nodes_in_largest_connected_component_no_edges(self):
        """Testing the function to get nodes in largest connected component with an input of empty graph."""
        computed = graph_utils.get_nodes_in_largest_connected_component([])
        self.assertListEqual(computed, [])

    @mock.patch.object(graph_utils, "get_nodes_in_largest_connected_component", return_value=[0, 1, 2, 3])
    def test_prune_to_largest_connected_component(self, graph_largest_cc_mock):
        """Tests the function to prune the scene graph to its largest connected
        component."""

        # create a graph with two connected components of length 4 and 3.
        input_essential_matrices = {
            (0, 1): generate_random_essential_matrix(),
            (1, 5): None,
            (3, 1): generate_random_essential_matrix(),
            (3, 2): generate_random_essential_matrix(),
            (2, 7): None,
            (4, 6): generate_random_essential_matrix(),
            (6, 7): generate_random_essential_matrix(),
        }

        # generate Rot3 and Unit3 inputs
        input_relative_rotations = dict()
        input_relative_unit_translations = dict()
        for (i1, i2), i2Ei1 in input_essential_matrices.items():
            if i2Ei1 is None:
                input_relative_rotations[(i1, i2)] = None
                input_relative_unit_translations[(i1, i2)] = None
            else:
                input_relative_rotations[(i1, i2)] = i2Ei1.rotation()
                input_relative_unit_translations[(i1, i2)] = i2Ei1.direction()

        (
            computed_relative_rotations,
            computed_relative_unit_translations,
        ) = graph_utils.prune_to_largest_connected_component(input_relative_rotations, input_relative_unit_translations)

        # check the graph util function called with the edges defined by tracks
        graph_largest_cc_mock.assert_called_once_with([(0, 1), (3, 1), (3, 2), (4, 6), (6, 7)])

        expected_edges = [(0, 1), (3, 1), (3, 2)]
        self.assertCountEqual(list(computed_relative_rotations.keys()), expected_edges)
        self.assertCountEqual(list(computed_relative_unit_translations.keys()), expected_edges)

        # check the actual Rot3 and Unit3 values
        for (i1, i2) in expected_edges:
            self.assertTrue(computed_relative_rotations[(i1, i2)].equals(input_relative_rotations[(i1, i2)], 1e-2))
            self.assertTrue(
                computed_relative_unit_translations[(i1, i2)].equals(input_relative_unit_translations[(i1, i2)], 1e-2)
            )

    def test_extract_triplets_1(self) -> None:
        """Ensure triplets are recovered accurately via intersection of adjacency lists.

        Consider the following undirected graph with 1 cycle:

        0 ---- 1
              /|
             / |
            /  |
          2 -- 3
               |
               |
               4
        """
        edges = [
            (0, 1),
            (1, 2),
            (2, 3),
            (1, 3),
            (3, 4),
        ]
        triplets = graph_utils.extract_cyclic_triplets_from_edges(edges)
        assert isinstance(triplets, list)
        assert len(triplets) == 1
        assert triplets[0] == (1, 2, 3)

    def test_extract_triplets_2(self) -> None:
        """Ensure triplets are recovered accurately via intersection of adjacency lists.

        Consider the following undirected graph with 2 cycles. The cycles share an edge:

        0 ---- 1
              /|\
             / | \
            /  |  \
          2 -- 3 -- 5
               |
               |
               4
        """
        edges = [
            (0, 1),
            (1, 2),
            (2, 3),
            (1, 3),
            (3, 4),
            (1, 5),
            (3, 5),
        ]
        triplets = graph_utils.extract_cyclic_triplets_from_edges(edges)
        assert isinstance(triplets, list)
        assert len(triplets) == 2
        assert triplets[0] == (1, 2, 3)
        assert triplets[1] == (1, 3, 5)

    def test_extract_triplets_3(self) -> None:
        """Ensure triplets are recovered accurately via intersection of adjacency lists.

        Consider the following undirected graph with 2 cycles. The cycles share a node:

        0 ---- 1
              /|
             / |
            /  |
          2 -- 3
               |\
               | \
               |  \
               4 -- 5
        """
        edges = [
            (0, 1),
            (1, 2),
            (2, 3),
            (1, 3),
            (3, 4),
            (3, 5),
            (4, 5),
        ]
        triplets = graph_utils.extract_cyclic_triplets_from_edges(edges)
        assert isinstance(triplets, list)
        assert len(triplets) == 2
        assert triplets[0] == (3, 4, 5)
        assert triplets[1] == (1, 2, 3)

    def test_triplet_extraction_correctness(self) -> None:
        """Ensure that for large graphs, the adjacency-list-based algorithm is still correct,
        when compared with the brute-force O(n^3) implementation.
        """
        num_pairs = 100
        # suppose we have 200 images for a scene
        pairs = np.random.randint(low=0, high=200, size=(num_pairs, 2))
        # i1 < i2 by construction inside loader classes
        pairs = np.sort(pairs, axis=1)

        # remove edges that would represent self-loops, i.e. (i1,i1) is not valid for a measurement
        invalid = pairs[:, 0] == pairs[:, 1]
        pairs = pairs[~invalid]
        edges = pairs.tolist()
        triplets = graph_utils.extract_cyclic_triplets_from_edges(edges)

        # Now, compare with the brute force method
        triplets_bf = extract_triplets_brute_force(edges)

        assert set(triplets) == set(triplets_bf)

    def test_create_adjacency_list(self) -> None:
        """Ensure the generated adjacency graph is empty, for a simple graph.

        Graph topology (assume all graph vertices have the same orientation):

        0 ---- 1
              /|
             / |
            /  |
          2 -- 3
               |\
               | \
               |  \
               4 -- 5
        """
        edges = [
            (0, 1),
            (1, 2),
            (2, 3),
            (1, 3),
            (3, 4),
            (4, 5),
            (3, 5),
        ]
        adj_list = graph_utils.create_adjacency_list(edges)

        # fmt: off
        expected_adj_list = {
            0: {1},
            1: {0, 2, 3},
            2: {1, 3},
            3: {1, 2, 4, 5},
            4: {3, 5},
            5: {3, 4}
        }
        # fmt: on
        assert isinstance(adj_list, defaultdict)

    def test_create_adjacency_list_empty(self) -> None:
        """Ensure the generated adjacency graph is empty, when no edges are provided."""
        edges = []
        adj_list = graph_utils.create_adjacency_list(edges)

        assert len(adj_list.keys()) == 0
        assert isinstance(adj_list, defaultdict)

<<<<<<< HEAD
    def test_draw_graph_topology(self) -> None:
        """Make sure we can draw a simple plot taxonomy"""
        edges = [(0,1),(1,2),(2,3),(0,3)]
        two_view_reports_w_gt_errors = {
            (0,1): SimpleNamespace(**{"R_error_deg": 1, "U_error_deg": 1}),
            (1,2): SimpleNamespace(**{"R_error_deg": 1, "U_error_deg": 1}),
            (2,3): SimpleNamespace(**{"R_error_deg": 1, "U_error_deg": 1}),
            (0,3): SimpleNamespace(**{"R_error_deg": 10, "U_error_deg": 0})
        }
        title = "dummy_4_image_cycle"
        save_fpath = "plot.jpg"
        graph_utils.draw_graph_topology(edges, two_view_reports_w_gt_errors, title, save_fpath)

        two_view_reports = {
            (0,1): SimpleNamespace(**{"R_error_deg": None, "U_error_deg": None}),
            (1,2): SimpleNamespace(**{"R_error_deg": None, "U_error_deg": None}),
            (2,3): SimpleNamespace(**{"R_error_deg": None, "U_error_deg": None}),
            (0,3): SimpleNamespace(**{"R_error_deg": None, "U_error_deg": None})
        }
        graph_utils.draw_graph_topology(edges, two_view_reports, title, save_fpath)

    def test_extract_cyclic_quadruplets_from_edges(self) -> None:
        """ """
        edges = [(0,1),(1,2),(2,3),(0,3)]
        quadruplets = graph_utils.extract_cyclic_quadruplets_from_edges(edges=edges)
        expected_quadruplets = [(0, 1, 2, 3)]
        assert quadruplets == expected_quadruplets
=======
    def test_draw_view_graph_topology(self) -> None:
        """Make sure we can draw a simple graph topology using networkx."""
        edges = [(0, 1), (1, 2), (2, 3), (0, 3)]
        two_view_reports_w_gt_errors = {
            (0, 1): SimpleNamespace(**{"R_error_deg": 1, "U_error_deg": 1}),
            (1, 2): SimpleNamespace(**{"R_error_deg": 1, "U_error_deg": 1}),
            (2, 3): SimpleNamespace(**{"R_error_deg": 1, "U_error_deg": 1}),
            (0, 3): SimpleNamespace(**{"R_error_deg": 10, "U_error_deg": 0}),
        }
        title = "dummy_4_image_cycle"
        save_fpath = "plot.jpg"
        graph_utils.draw_view_graph_topology(
            edges=edges,
            two_view_reports=two_view_reports_w_gt_errors,
            title=title,
            save_fpath=save_fpath,
            cameras_gt=None,
        )

        two_view_reports = {
            (0, 1): SimpleNamespace(**{"R_error_deg": None, "U_error_deg": None}),
            (1, 2): SimpleNamespace(**{"R_error_deg": None, "U_error_deg": None}),
            (2, 3): SimpleNamespace(**{"R_error_deg": None, "U_error_deg": None}),
            (0, 3): SimpleNamespace(**{"R_error_deg": None, "U_error_deg": None}),
        }
        graph_utils.draw_view_graph_topology(
            edges=edges, two_view_reports=two_view_reports, title=title, save_fpath=save_fpath, cameras_gt=None
        )

>>>>>>> 0c6919eb

def extract_triplets_brute_force(edges: List[Tuple[int, int]]) -> List[Tuple[int, int, int]]:
    """Use triple for-loop to find triplets from a graph G=(V,E) in O(n^3) time.

    Note: this method should **never** be used in practice, other than for exhaustively checking for correctness.
    It is a **much** slower implementation for large graphs, when compared to `extract_triplets()` that uses
    intersection of adjacency lists. It is used to check correctness inside the unit test below.

    Args:
        edges: edges between image pair indices.

    Returns:
        triplets: 3-tuples of nodes that form a cycle. Nodes of each triplet are provided in sorted order.
    """
    triplets = set()

    for (i1, i2) in edges:
        for (j1, j2) in edges:
            for (k1, k2) in edges:
                # check how many nodes are spanned by these 3 edges
                cycle_nodes = set([i1, i2]).union(set([j1, j2])).union(set([k1, k2]))
                # sort them in increasing order
                cycle_nodes = tuple(sorted(cycle_nodes))

                # nodes cannot be repeated
                unique_edges = set([(i1, i2), (j1, j2), (k1, k2)])
                edges_are_unique = len(unique_edges) == 3

                if len(cycle_nodes) == 3 and edges_are_unique:
                    triplets.add(cycle_nodes)
    return list(triplets)


def generate_random_essential_matrix() -> EssentialMatrix:
    rotation_angles = np.random.uniform(low=0.0, high=2 * np.pi, size=(3,))
    R = Rot3.RzRyRx(rotation_angles[0], rotation_angles[1], rotation_angles[2])
    t = np.random.uniform(low=-1.0, high=1.0, size=(3,))

    return EssentialMatrix(R, Unit3(t))


if __name__ == "__main__":
    unittest.main()<|MERGE_RESOLUTION|>--- conflicted
+++ resolved
@@ -230,35 +230,6 @@
         assert len(adj_list.keys()) == 0
         assert isinstance(adj_list, defaultdict)
 
-<<<<<<< HEAD
-    def test_draw_graph_topology(self) -> None:
-        """Make sure we can draw a simple plot taxonomy"""
-        edges = [(0,1),(1,2),(2,3),(0,3)]
-        two_view_reports_w_gt_errors = {
-            (0,1): SimpleNamespace(**{"R_error_deg": 1, "U_error_deg": 1}),
-            (1,2): SimpleNamespace(**{"R_error_deg": 1, "U_error_deg": 1}),
-            (2,3): SimpleNamespace(**{"R_error_deg": 1, "U_error_deg": 1}),
-            (0,3): SimpleNamespace(**{"R_error_deg": 10, "U_error_deg": 0})
-        }
-        title = "dummy_4_image_cycle"
-        save_fpath = "plot.jpg"
-        graph_utils.draw_graph_topology(edges, two_view_reports_w_gt_errors, title, save_fpath)
-
-        two_view_reports = {
-            (0,1): SimpleNamespace(**{"R_error_deg": None, "U_error_deg": None}),
-            (1,2): SimpleNamespace(**{"R_error_deg": None, "U_error_deg": None}),
-            (2,3): SimpleNamespace(**{"R_error_deg": None, "U_error_deg": None}),
-            (0,3): SimpleNamespace(**{"R_error_deg": None, "U_error_deg": None})
-        }
-        graph_utils.draw_graph_topology(edges, two_view_reports, title, save_fpath)
-
-    def test_extract_cyclic_quadruplets_from_edges(self) -> None:
-        """ """
-        edges = [(0,1),(1,2),(2,3),(0,3)]
-        quadruplets = graph_utils.extract_cyclic_quadruplets_from_edges(edges=edges)
-        expected_quadruplets = [(0, 1, 2, 3)]
-        assert quadruplets == expected_quadruplets
-=======
     def test_draw_view_graph_topology(self) -> None:
         """Make sure we can draw a simple graph topology using networkx."""
         edges = [(0, 1), (1, 2), (2, 3), (0, 3)]
@@ -288,7 +259,13 @@
             edges=edges, two_view_reports=two_view_reports, title=title, save_fpath=save_fpath, cameras_gt=None
         )
 
->>>>>>> 0c6919eb
+    def test_extract_cyclic_quadruplets_from_edges(self) -> None:
+        """ """
+        edges = [(0, 1), (1, 2), (2, 3), (0, 3)]
+        quadruplets = graph_utils.extract_cyclic_quadruplets_from_edges(edges=edges)
+        expected_quadruplets = [(0, 1, 2, 3)]
+        assert quadruplets == expected_quadruplets
+
 
 def extract_triplets_brute_force(edges: List[Tuple[int, int]]) -> List[Tuple[int, int, int]]:
     """Use triple for-loop to find triplets from a graph G=(V,E) in O(n^3) time.
