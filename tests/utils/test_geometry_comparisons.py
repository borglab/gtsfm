--- conflicted
+++ resolved
@@ -222,11 +222,7 @@
 
         np.testing.assert_allclose(computed_deg, expected_deg, rtol=1e-3, atol=1e-3)
 
-<<<<<<< HEAD
     def test_compute_relative_rotation_angle_stress_test(self) -> None:
-=======
-    def test_compute_relative_rotation_angle2(self) -> None:
->>>>>>> 7994489d
         """Tests the relative angle between two rotations
 
         Currently compute_relative_rotation_angle() uses Scipy, so this test compares with GTSAM.
@@ -256,13 +252,8 @@
             i2Ri1 = wR2.between(wR1)
             _, expected_rad = i2Ri1.axisAngle()
             expected_deg = np.rad2deg(expected_rad)
-
-<<<<<<< HEAD
-            np.testing.assert_almost_equal(angle_deg, error_deg, decimal=1)
-            print(angle_deg, error_deg)
-=======
-        np.testing.assert_allclose(computed_deg, expected_deg, rtol=1e-3, atol=1e-3)
->>>>>>> 7994489d
+            np.testing.assert_almost_equal(computed_deg, expected_deg, decimal=1)
+
 
     def test_compute_relative_unit_translation_angle(self) -> None:
         """Tests the relative angle between two unit-translations."""
