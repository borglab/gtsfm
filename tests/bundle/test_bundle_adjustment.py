--- conflicted
+++ resolved
@@ -23,49 +23,6 @@
 
     def test_simple_scene_with_individual_calibration(self):
         """Test the simple scene w/ individual calibration for each camera using the `run` API."""
-<<<<<<< HEAD
-        expected_error = 2.197826405222743
-        expected_mean_track_length = 2.7142857142857144
-        expected_median_track_length = 3.0
-
-        output_reproj_error_thresh = 100
-        test_obj = BundleAdjustmentOptimizer(output_reproj_error_thresh, shared_calib=False)
-
-        computed_result = test_obj.run(EXAMPLE_DATA)
-
-        (mean_track_length, median_track_length,) = computed_result.gtsfm_data.get_track_length_statistics()
-
-        np.testing.assert_allclose(
-            expected_error, computed_result.total_reproj_error, atol=1e-2, rtol=1e-2,
-        )
-
-        np.testing.assert_allclose(
-            mean_track_length, expected_mean_track_length, atol=1e-2, rtol=1e-2,
-        )
-
-        np.testing.assert_allclose(
-            median_track_length, expected_median_track_length, atol=1e-2, rtol=1e-2,
-        )
-
-    def test_simple_scene_with_shared_calibration(self):
-        """Test the simple scene w/ shared calibration across all camera using the `run` API.
-
-        Note: higher error expected because intrinsics are different for
-        cameras in the example data.
-        """
-        expected_error = 25.10717447946933
-        expected_mean_track_length = 2.7142857142857144
-        expected_median_track_length = 3.0
-
-        test_obj = BundleAdjustmentOptimizer(shared_calib=True)
-
-        computed_result = test_obj.run(EXAMPLE_DATA)
-        (mean_track_length, median_track_length,) = computed_result.gtsfm_data.get_track_length_statistics()
-
-        np.testing.assert_allclose(
-            expected_error, computed_result.total_reproj_error, atol=1e-2, rtol=1e-2,
-        )
-=======
         expected_mean_track_length = 2.7142857142857144
         expected_median_track_length = 3.0
 
@@ -98,7 +55,6 @@
 
         computed_result = test_obj.run(EXAMPLE_DATA)
         (mean_track_length, median_track_length,) = computed_result.get_track_length_statistics()
->>>>>>> 3eba71e5
 
         np.testing.assert_allclose(
             mean_track_length, expected_mean_track_length, atol=1e-2, rtol=1e-2,
@@ -110,21 +66,11 @@
 
     def test_create_computation_graph(self):
         """Test the simple scene as dask computation graph."""
-<<<<<<< HEAD
-        test_obj = BundleAdjustmentOptimizer(shared_calib=True)
-
-        sfm_data_graph = dask.delayed(EXAMPLE_DATA)
-
-        expected_result = test_obj.run(EXAMPLE_DATA)
-
-        computed_result = test_obj.create_computation_graph(dask.delayed(sfm_data_graph))
-=======
         output_reproj_error_thresh = 3
         test_obj = BundleAdjustmentOptimizer(output_reproj_error_thresh, shared_calib=False)
 
         sfm_data_graph = dask.delayed(EXAMPLE_DATA)
         expected_result = test_obj.run(EXAMPLE_DATA)
->>>>>>> 3eba71e5
 
         graph = test_obj.create_computation_graph(dask.delayed(sfm_data_graph))
         with dask.config.set(scheduler="single-threaded"):
