"""Tests for frontend's base matcher class.

Authors: Ayush Baid
"""

import pickle
import random
import unittest
from typing import Tuple

import dask
import numpy as np

from frontend.matcher.dummy_matcher import DummyMatcher


class TestMatcherBase(unittest.TestCase):
    """Unit tests for MatcherBase.

    Should be inherited by all matcher unit tests.
    """

    def setUp(self):
        super().setUp()

        self.matcher = DummyMatcher()

    def test_match_valid_indices(self):
        """Tests if matched indices are valid feature indices."""

        # run matching on a random input pair
        result, descriptors_im1, descriptors_im2 = self.__generate_matches_on_random_descriptors()

        if result.size:
            # check that the match indices are out of bounds
            self.assertTrue(np.all((result[:, 0] >= 0) & (
                result[:, 0] < descriptors_im1.shape[0])))
            self.assertTrue(np.all((result[:, 1] >= 0) & (
                result[:, 1] < descriptors_im2.shape[0])))

    def test_empty_input(self):
        """Tests the matches when there are no descriptors."""

        num_descriptors = random.randint(5, 15)

        descriptor_dim = random.randint(2, 10) # dimensionality

        descriptors = generate_random_binary_descriptors(
            num_descriptors, descriptor_dim)

        # the first descriptor is empty
        result = self.matcher.match(
            generate_random_binary_descriptors(0, descriptor_dim),
            descriptors)

        self.assertEqual(0, result.size)

        # the second descriptor is empty
        result = self.matcher.match(
            descriptors,
            generate_random_binary_descriptors(0, descriptor_dim))

        self.assertEqual(0, result.size)

        # both descriptors are empty
        result = self.matcher.match(
            generate_random_binary_descriptors(0, descriptor_dim),
            generate_random_binary_descriptors(0, descriptor_dim))

        self.assertEqual(0, result.size)

    def test_one_to_one_constraint(self):
        """Tests that each index from an image is used atmost once."""

        # get a result
        result, _, _ = self.__generate_matches_on_random_descriptors()

        # form sets from the two index columns
        set_index_im1 = set(result[:, 0].tolist())
        set_index_im2 = set(result[:, 1].tolist())

        # if we have 1:1 constraint, set will have the same number of elements as the number of matches
        self.assertEqual(result.shape[0], len(set_index_im1))
        self.assertEqual(result.shape[0], len(set_index_im2))

    def test_computation_graph(self):
        """Test that the computation graph is working exactly as the normal 
        matching API using 3 images.
        """
        # number of images in test, for which we need to generate descriptors.
        num_images = 3

<<<<<<< HEAD
        # generate three random descriptors and their features
        num_descriptors_im1 = random.randint(5, 15)
        num_descriptors_im2 = random.randint(5, 15)
        num_descriptors_im3 = random.randint(5, 15)

        descriptor_length = random.randint(2, 10)

        descriptor_list = [
            self.__generate_random_binary_descriptors(
                num_descriptors_im1, descriptor_length),
            self.__generate_random_binary_descriptors(
                num_descriptors_im2, descriptor_length),
            self.__generate_random_binary_descriptors(
                num_descriptors_im3, descriptor_length)
        ]
        # create computation graphs
        descriptor_graph = [dask.delayed(x) for x in descriptor_list]

        matcher_graph = self.matcher.create_computation_graph(
            [(0, 1), (0, 2), (2, 1)],
            descriptor_graph)
=======
        # pairs of images to perform matching on
        pairs_list = [(0, 1), (0, 2), (2, 1)]

        descriptor_dimension = random.randint(2, 10)  # descriptor dimension

        # generate descriptors randomly
        descriptors_list = []
        for i in range(num_images):
            num_descriptors = random.randint(5, 15)

            descriptors_list.append(
                generate_random_binary_descriptors(
                    num_descriptors, descriptor_dimension),
            )

        # create computation graph providing descriptors
        description_graph = [dask.delayed(x) for x in descriptors_list]

        matcher_graph = self.matcher.create_computation_graph(
            pairs_list, description_graph)
>>>>>>> 574d7557

        # run it in sequential mode
        results = []
        with dask.config.set(scheduler='single-threaded'):
            results = dask.compute(matcher_graph)[0]

        # check the number of pairs in the results
        self.assertEqual(len(pairs_list), len(results))

        # check every pair of results

        for (i1, i2) in pairs_list:
            expected_matches = self.matcher.match(
                descriptors_list[i1],
                descriptors_list[i2]
            )

            dask_matches = results[(i1, i2)]

            np.testing.assert_array_equal(
                dask_matches, expected_matches
            )

    def test_pickleable(self):
        """Tests that the matcher object is pickleable (required for dask)."""
        try:
            pickle.dumps(self.matcher)
        except TypeError:
            self.fail("Cannot dump matcher using pickle")

    def __generate_matches_on_random_descriptors(self) -> Tuple[np.ndarray, np.ndarray, np.ndarray]:
        """Generates a pair of random descriptors and uses the matcher under 
        test to match them.

        Note: using binary descriptors in uint8 format as we want the hamming distances to work

        Returns:
            Tuple[np.ndarray,np.ndarray,np.ndarray]: 1. matching result on the randomly generated input
                                                     2. descriptor input for image #1
                                                     3. descriptor input for image #2
        """

        num_descriptors_im1 = random.randint(5, 15)
        num_descriptors_im2 = random.randint(5, 15)

        descriptor_dim = random.randint(2, 10)

        descriptors_im1 = generate_random_binary_descriptors(
            num_descriptors_im1, descriptor_dim)
        descriptors_im2 = generate_random_binary_descriptors(
            num_descriptors_im2, descriptor_dim)

        result = self.matcher.match(descriptors_im1, descriptors_im2)

        return result, descriptors_im1, descriptors_im2


def generate_random_binary_descriptors(num_descriptors: int,
                                       descriptor_dim: int) -> np.ndarray:
    """Generates random binary descriptors.

    Args:
        num_descriptors (int): number of descriptors to generate
        descriptor_dim (int): length of each descriptor vector

    Returns:
        np.ndarray: generated descriptor
    """
    if num_descriptors == 0:
        return np.array([], dtype=np.uint8)

    return np.random.randint(
        0, high=2, size=(num_descriptors, descriptor_dim)
    ).astype(np.uint8)


if __name__ == '__main__':
    unittest.main()<|MERGE_RESOLUTION|>--- conflicted
+++ resolved
@@ -43,7 +43,7 @@
 
         num_descriptors = random.randint(5, 15)
 
-        descriptor_dim = random.randint(2, 10) # dimensionality
+        descriptor_dim = random.randint(2, 10)  # dimensionality
 
         descriptors = generate_random_binary_descriptors(
             num_descriptors, descriptor_dim)
@@ -87,10 +87,7 @@
         """Test that the computation graph is working exactly as the normal 
         matching API using 3 images.
         """
-        # number of images in test, for which we need to generate descriptors.
-        num_images = 3
 
-<<<<<<< HEAD
         # generate three random descriptors and their features
         num_descriptors_im1 = random.randint(5, 15)
         num_descriptors_im2 = random.randint(5, 15)
@@ -98,42 +95,12 @@
 
         descriptor_length = random.randint(2, 10)
 
-        descriptor_list = [
-            self.__generate_random_binary_descriptors(
-                num_descriptors_im1, descriptor_length),
-            self.__generate_random_binary_descriptors(
-                num_descriptors_im2, descriptor_length),
-            self.__generate_random_binary_descriptors(
-                num_descriptors_im3, descriptor_length)
-        ]
-        # create computation graphs
-        descriptor_graph = [dask.delayed(x) for x in descriptor_list]
+        # create computation graph providing descriptors
+        description_graph = [dask.delayed(x) for x in descriptors_list]
 
         matcher_graph = self.matcher.create_computation_graph(
             [(0, 1), (0, 2), (2, 1)],
             descriptor_graph)
-=======
-        # pairs of images to perform matching on
-        pairs_list = [(0, 1), (0, 2), (2, 1)]
-
-        descriptor_dimension = random.randint(2, 10)  # descriptor dimension
-
-        # generate descriptors randomly
-        descriptors_list = []
-        for i in range(num_images):
-            num_descriptors = random.randint(5, 15)
-
-            descriptors_list.append(
-                generate_random_binary_descriptors(
-                    num_descriptors, descriptor_dimension),
-            )
-
-        # create computation graph providing descriptors
-        description_graph = [dask.delayed(x) for x in descriptors_list]
-
-        matcher_graph = self.matcher.create_computation_graph(
-            pairs_list, description_graph)
->>>>>>> 574d7557
 
         # run it in sequential mode
         results = []
@@ -141,20 +108,19 @@
             results = dask.compute(matcher_graph)[0]
 
         # check the number of pairs in the results
-        self.assertEqual(len(pairs_list), len(results))
+        self.assertEqual(len(descriptor_list), len(results))
 
         # check every pair of results
 
-        for (i1, i2) in pairs_list:
-            expected_matches = self.matcher.match(
-                descriptors_list[i1],
-                descriptors_list[i2]
+        for image_indices in matcher_graph.keys():
+            dask_matches = results[image_indices]
+            normal_matches = self.matcher.match(
+                descriptor_list[image_indices[0]],
+                descriptor_list[image_indices[1]]
             )
 
-            dask_matches = results[(i1, i2)]
-
             np.testing.assert_array_equal(
-                dask_matches, expected_matches
+                normal_matches, dask_matches
             )
 
     def test_pickleable(self):
@@ -163,6 +129,23 @@
             pickle.dumps(self.matcher)
         except TypeError:
             self.fail("Cannot dump matcher using pickle")
+
+    def __generate_random_binary_descriptors(self, num_descriptors: int, descriptor_length: int) -> np.ndarray:
+        """Generates random binary descriptors.
+
+        Args:
+            num_descriptors (int): number of descriptors to generate
+            descriptor_length (int): length of each descriptor vector
+
+        Returns:
+            np.ndarray: generated descriptor
+        """
+        if num_descriptors == 0:
+            return np.array([], dtype=np.uint8)
+
+        return np.random.randint(
+            0, high=2, size=(num_descriptors, descriptor_length)
+        ).astype(np.uint8)
 
     def __generate_matches_on_random_descriptors(self) -> Tuple[np.ndarray, np.ndarray, np.ndarray]:
         """Generates a pair of random descriptors and uses the matcher under 
