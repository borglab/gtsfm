"""Estimator which operates on a pair of images to compute relative pose and verified indices.

Authors: Ayush Baid, John Lambert
"""
import logging
from dataclasses import dataclass
from typing import Tuple, Optional

import dask
import numpy as np
from dask.delayed import Delayed
from dataclasses import dataclass
from gtsam import Cal3Bundler, Pose3, Rot3, Unit3
import trimesh

import gtsfm.utils.geometry_comparisons as comp_utils
import gtsfm.utils.logger as logger_utils
import gtsfm.utils.metrics as metric_utils
from gtsfm.common.keypoints import Keypoints
from gtsfm.frontend.matcher.matcher_base import MatcherBase
from gtsfm.frontend.verifier.homography import HomographyEstimator
from gtsfm.frontend.verifier.verifier_base import VerifierBase

logger = logger_utils.get_logger()

mpl_logger = logging.getLogger("matplotlib")
mpl_logger.setLevel(logging.WARNING)

pil_logger = logging.getLogger("PIL")
pil_logger.setLevel(logging.INFO)

# In case an epipolar geometry can be verified, it is checked whether
# the geometry describes a planar scene or panoramic view (pure rotation)
# described by a homography. This is a degenerate case, since epipolar
# geometry is only defined for a moving camera. If the inlier ratio of
# a homography comes close to the inlier ratio of the epipolar geometry,
# a planar or panoramic configuration is assumed.
# Based on COLMAP's front-end logic here:
#    https://github.com/colmap/colmap/blob/dev/src/estimators/two_view_geometry.cc#L230
MAX_H_INLIER_RATIO = 0.8

EPSILON = 1e-6


@dataclass(frozen=False)
class TwoViewEstimationReport:
    """Information about verifier result on an edge between two nodes (i1,i2).

    In the spirit of COLMAP's Report class:
    https://github.com/colmap/colmap/blob/dev/src/optim/ransac.h#L82

    Inlier ratio is defined in Heinly12eccv: https://www.cs.unc.edu/~jheinly/publications/eccv2012-heinly.pdf
    or in Slide 59: https://www.cc.gatech.edu/~afb/classes/CS4495-Fall2014/slides/CS4495-Ransac.pdf

    Args:
        v_corr_idxs: verified correspondence indices.
        num_inliers_est_model: #correspondences consistent with estimated model (not necessarily "correct")
        inlier_ratio_est_model: #matches consistent with est. model / # putative matches, i.e.
           measures how consistent the model is with the putative matches.
        num_inliers_gt_model: measures how well the verification worked, w.r.t. GT, i.e. #correct correspondences.
        inlier_ratio_gt_model: #correct matches/#putative matches. Only defined if GT relative pose provided.
        R_error_deg: relative pose error w.r.t. GT. Only defined if GT poses provided.
        U_error_deg: relative translation error w.r.t. GT. Only defined if GT poses provided.
        i2Ri1: relative rotation.
        i2Ui1: relative translation direction.
    """

    num_H_inliers: int
    H_inlier_ratio: float
    v_corr_idxs: np.ndarray
    num_inliers_est_model: float
    inlier_ratio_est_model: Optional[float] = None  # TODO: make not optional (pass from verifier)
    num_inliers_gt_model: Optional[float] = None
    precision_gt_model: Optional[float] = None
    recall_gt_model: Optional[float] = None
    inlier_mask_gt_model: Optional[np.ndarray] = None,
    avg_inlier_reproj_err: Optional[float] = None
    R_error_deg: Optional[float] = None
    U_error_deg: Optional[float] = None
    i2Ri1: Optional[Rot3] = None
    i2Ui1: Optional[Unit3] = None


class TwoViewEstimator:
    """Wrapper for running two-view relative pose estimation on image pairs in the dataset."""

    def __init__(
        self,
        matcher: MatcherBase,
        verifier: VerifierBase,
        eval_threshold_px: float,
        min_num_inliers_acceptance: int,
    ) -> None:
        """Initializes the two-view estimator from matcher and verifier.

        Args:
            matcher: matcher to use.
            verifier: verifier to use.
            eval_threshold_px: distance threshold for marking a correspondence pair as inlier during evaluation
                (not during estimation).
            min_num_inliers_acceptance: minimum number of inliers that must agree w/ estimated model, to use
                image pair.
        """
        self._matcher = matcher
        self._verifier = verifier
        self._corr_metric_dist_threshold = eval_threshold_px
        # Note: homography estimation threshold must match the E / F thresholds for #inliers to be comparable
        self._homography_estimator = HomographyEstimator(verifier._estimation_threshold_px)
        self._min_num_inliers_acceptance = min_num_inliers_acceptance

    def get_corr_metric_dist_threshold(self) -> float:
        """Getter for the distance threshold used in the metric for correct correspondences."""
        return self._corr_metric_dist_threshold

    def create_computation_graph(
        self,
        keypoints_i1_graph: Delayed,
        keypoints_i2_graph: Delayed,
        descriptors_i1_graph: Delayed,
        descriptors_i2_graph: Delayed,
        camera_intrinsics_i1_graph: Delayed,
        camera_intrinsics_i2_graph: Delayed,
        im_shape_i1_graph: Delayed,
        im_shape_i2_graph: Delayed,
        i2Ti1_expected_graph: Optional[Delayed] = None,
        wTi1_expected_graph: Optional[Delayed] = None,
        wTi2_expected_graph: Optional[Delayed] = None,
        scene_mesh_expected: Optional[Delayed] = None,
    ) -> Tuple[Delayed, Delayed, Delayed, Optional[Delayed], Optional[Delayed], Optional[Delayed]]:
        """Create delayed tasks for matching and verification.

        Args:
            keypoints_i1_graph: keypoints for image i1.
            keypoints_i2_graph: keypoints for image i2.
            descriptors_i1_graph: corr. descriptors for image i1.
            descriptors_i2_graph: corr. descriptors for image i2.
            camera_intrinsics_i1_graph: intrinsics for camera i1.
            camera_intrinsics_i2_graph: intrinsics for camera i2.
            im_shape_i1_graph: image shape for image i1.
            im_shape_i2_graph: image shape for image i2.
            i2Ti1_expected_graph (optional): ground truth relative pose, used for evaluation if available. Defaults to
                                             None.
            wTi1_expected_graph (optional): ground truth pose of the world frame relative to i1.
            wTi2_expected_graph (optional): ground truth pose of the world frame relative to i2.
            scene_mesh_expected (optional): ground truth triangular surface mesh of the scene in the world frame.

        Returns:
            Computed relative rotation wrapped as Delayed.
            Computed relative translation direction wrapped as Delayed.
            Indices of verified correspondences wrapped as Delayed.
            Error in relative rotation wrapped as Delayed
            Error in relative translation direction wrapped as Delayed.
            Correspondence correctness metrics wrapped as Delayed.
        """

        # graph for matching to obtain putative correspondences
        corr_idxs_graph = self._matcher.create_computation_graph(
            keypoints_i1_graph,
            keypoints_i2_graph,
            descriptors_i1_graph,
            descriptors_i2_graph,
            im_shape_i1_graph,
            im_shape_i2_graph,
        )

        # verification on putative correspondences to obtain relative pose
        # and verified correspondences
        (i2Ri1_graph, i2Ui1_graph, v_corr_idxs_graph, inlier_ratio_est_model) = self._verifier.create_computation_graph(
            keypoints_i1_graph,
            keypoints_i2_graph,
            corr_idxs_graph,
            camera_intrinsics_i1_graph,
            camera_intrinsics_i2_graph,
        )

<<<<<<< HEAD
        # Evaluate the computed relative pose
=======
        # if we have the expected GT data, evaluate the computed relative pose
>>>>>>> 32f4ec98
        if i2Ti1_expected_graph is not None:
            pose_error_graphs = dask.delayed(compute_relative_pose_metrics)(
                i2Ri1_graph, i2Ui1_graph, i2Ti1_expected_graph
            )
        else:
            pose_error_graphs = (None, None)

        # Evaluate the correspondences
        if (wTi1_expected_graph is not None and 
            wTi2_expected_graph is not None and 
            scene_mesh_expected is not None):
            corr_metric_graph = dask.delayed(compute_correspondence_metrics)(
                keypoints_i1_graph,
                keypoints_i2_graph,
                v_corr_idxs_graph,
                camera_intrinsics_i1_graph,
                camera_intrinsics_i2_graph,
                i2Ti1_expected_graph,
                self._corr_metric_dist_threshold,
                wTi1_expected_graph,
                wTi2_expected_graph,
                scene_mesh_expected,
            )
            number_correct, precision, recall, inlier_mask, avg_inlier_reproj_err = (
                corr_metric_graph[0], corr_metric_graph[1], corr_metric_graph[2], corr_metric_graph[3], corr_metric_graph[4]
            )
        elif i2Ti1_expected_graph is not None:
            corr_metric_graph = dask.delayed(compute_correspondence_metrics)(
                keypoints_i1_graph,
                keypoints_i2_graph,
                v_corr_idxs_graph,
                camera_intrinsics_i1_graph,
                camera_intrinsics_i2_graph,
                i2Ti1_expected_graph,
                self._corr_metric_dist_threshold,
            )
            number_correct, precision, recall, inlier_mask, avg_inlier_reproj_err = (
                corr_metric_graph[0], corr_metric_graph[1], corr_metric_graph[2], corr_metric_graph[3], corr_metric_graph[4]
            )
<<<<<<< HEAD
        else:
            number_correct, precision, recall, inlier_mask, avg_inlier_reproj_err = [None for x in range(5)]

=======
            num_inliers_gt_model, inlier_ratio_gt_model = corr_error_graph[0], corr_error_graph[1]
        else:
            pose_error_graphs = (None, None)
            num_inliers_gt_model, inlier_ratio_gt_model = None, None
>>>>>>> 32f4ec98

        result = dask.delayed(self._homography_estimator.estimate)(
            keypoints_i1_graph,
            keypoints_i2_graph,
            match_indices=corr_idxs_graph,
        )
        num_H_inliers, H_inlier_ratio = result[0], result[1]

        R_error_deg, U_error_deg = pose_error_graphs[0], pose_error_graphs[1]

        two_view_report_graph = dask.delayed(generate_two_view_report)(
            inlier_ratio_est_model,
            R_error_deg,
            U_error_deg,
<<<<<<< HEAD
            number_correct,
            precision,
            recall,
            inlier_mask,
            avg_inlier_reproj_err,
=======
            num_inliers_gt_model,
            inlier_ratio_gt_model,
>>>>>>> 32f4ec98
            v_corr_idxs_graph,
            num_H_inliers,
            H_inlier_ratio,
        )

        result = dask.delayed(self.check_for_degeneracy)(
            two_view_report_graph, i2Ri1_graph, i2Ui1_graph, v_corr_idxs_graph
        )
        i2Ri1_graph, i2Ui1_graph, v_corr_idxs_graph, two_view_report_graph = result[0], result[1], result[2], result[3]

        return (i2Ri1_graph, i2Ui1_graph, v_corr_idxs_graph, two_view_report_graph)

    def check_for_degeneracy(
        self,
        two_view_report: TwoViewEstimationReport,
        i2Ri1: Optional[Rot3],
        i2Ui1: Optional[Unit3],
        v_corr_idxs: np.ndarray,
    ) -> Tuple[Optional[Rot3], Optional[Unit3], np.ndarray]:
        """ """
        insufficient_inliers = two_view_report.num_inliers_est_model < self._min_num_inliers_acceptance

        H_EF_inlier_ratio = two_view_report.num_H_inliers / (two_view_report.num_inliers_est_model + EPSILON)
        is_planar_or_panoramic = H_EF_inlier_ratio > MAX_H_INLIER_RATIO

        # TODO: technically this should almost always be non-zero, just need to move up to earlier
        valid_model = two_view_report.num_inliers_est_model > 0
        if valid_model:
            logger.info("H_EF_inlier_ratio: %.2f", H_EF_inlier_ratio)

        if (valid_model and is_planar_or_panoramic) or (valid_model and insufficient_inliers):

            if is_planar_or_panoramic:
                logger.info("Planar or panoramic; pose from homography currently not supported.")
            if insufficient_inliers:
                logger.info("Insufficient number of inliers.")

            i2Ri1 = None
            i2Ui1 = None
            v_corr_idxs = np.array([], dtype=np.uint64)
            # remove mention of errors in the report
            two_view_report.R_error_deg = None
            two_view_report.U_error_deg = None

        two_view_report.i2Ri1 = i2Ri1
        two_view_report.i2Ui1 = i2Ui1

        return i2Ri1, i2Ui1, v_corr_idxs, two_view_report


def generate_two_view_report(
    inlier_ratio_est_model: float,
    R_error_deg: float,
    U_error_deg: float,
<<<<<<< HEAD
    number_correct: int,
    precision: float,
    recall: float,
    inlier_mask: np.ndarray,
    avg_inlier_reproj_err: float,
=======
    num_inliers_gt_model: int,
    inlier_ratio_gt_model: float,
>>>>>>> 32f4ec98
    v_corr_idxs: np.ndarray,
    num_H_inliers: int,
    H_inlier_ratio: float,
) -> TwoViewEstimationReport:
    """Wrapper around class constructor for Dask."""
    two_view_report = TwoViewEstimationReport(
        inlier_ratio_est_model=inlier_ratio_est_model,
        num_inliers_est_model=v_corr_idxs.shape[0],
<<<<<<< HEAD
        num_inliers_gt_model=number_correct,
        precision_gt_model=precision,
        recall_gt_model=recall,
        inlier_mask_gt_model=inlier_mask,
        avg_inlier_reproj_err=avg_inlier_reproj_err,
=======
        num_inliers_gt_model=num_inliers_gt_model,
        inlier_ratio_gt_model=inlier_ratio_gt_model,
>>>>>>> 32f4ec98
        v_corr_idxs=v_corr_idxs,
        R_error_deg=R_error_deg,
        U_error_deg=U_error_deg,
        num_H_inliers=num_H_inliers,
        H_inlier_ratio=H_inlier_ratio,
    )
    return two_view_report


def compute_correspondence_metrics(
    keypoints_i1: Keypoints,
    keypoints_i2: Keypoints,
    corr_idxs_i1i2: np.ndarray,
    intrinsics_i1: Cal3Bundler,
    intrinsics_i2: Cal3Bundler,
    i2Ti1: Pose3,
    epipolar_distance_threshold: float,
    wTi1: Optional[Pose3] = None,
    wTi2: Optional[Pose3] = None,
    scene_mesh: Optional[trimesh.Trimesh] = None,
) -> Tuple[int, float, float, np.ndarray, float]:
    """Compute the metrics for the generated verified correspondence.

    Args:
        keypoints_i1: detected keypoints in image i1.
        keypoints_i2: detected keypoints in image i2.
        corr_idxs_i1i2: indices of correspondences.
        intrinsics_i1: intrinsics for i1.
        intrinsics_i2: intrinsics for i2.
        i2Ti1: relative pose.
        epipolar_distance_threshold: max epipolar distance to qualify as a correct match.
        wTi1 (optional): ground truth pose of the world frame relative to i1.
        wTi2 (optional): ground truth pose of the world frame relative to i2.
        scene_mesh (optional): ground truth triangular surface mesh of the scene in the world frame.

    Returns:
        Number of inlier correspondences to ground truth epipolar geometry, i.e. #correct correspondences.
        Inlier Ratio, i.e. ratio of correspondences which are correct w.r.t. given relative pose.
    """
    if corr_idxs_i1i2.size == 0:
        return 0, float("Nan"), float("Nan"), None, float("Nan")

    if None not in (wTi1, wTi2, scene_mesh):
        gt_corr_i1i2_model = metric_utils.compute_gt_correspondences(
            keypoints_i1,
            keypoints_i2,
            intrinsics_i1,
            intrinsics_i2,
            wTi1,
            wTi2,
            scene_mesh,
        )
        inlier_mask, avg_inlier_reproj_error = metric_utils.mesh_inlier_correspondences(
            keypoints_i1.extract_indices(corr_idxs_i1i2[:, 0]),
            keypoints_i2.extract_indices(corr_idxs_i1i2[:, 1]),
            intrinsics_i1,
            intrinsics_i2,
            wTi1,
            wTi2,
            scene_mesh,
        )
        logger.info(f'avg. inlier reproj. error:   {avg_inlier_reproj_error}')
        logger.info(f'Recall: {np.count_nonzero(inlier_mask) / gt_corr_i1i2_model.shape[0]}')
    else:
        inlier_mask = metric_utils.count_correct_correspondences(
            keypoints_i1.extract_indices(corr_idxs_i1i2[:, 0]),
            keypoints_i2.extract_indices(corr_idxs_i1i2[:, 1]),
            intrinsics_i1,
            intrinsics_i2,
            i2Ti1,
            epipolar_distance_threshold,
        )
        avg_inlier_reproj_error = None
        gt_corr_i1i2_model = np.array([])
    num_inliers_gt_model = np.count_nonzero(inlier_mask) # TP
    pmr_gt_model = num_inliers_gt_model / max(len(keypoints_i1), len(keypoints_i2)) # TP / (Total Features)
    precision_gt_model = num_inliers_gt_model / inlier_mask.size # TP / (TP + FP)
    recall_gt_model = num_inliers_gt_model / gt_corr_i1i2_model.shape[0] # TP / (TP + FN)
    logger.info(f'# corr outliers:   {inlier_mask.size - num_inliers_gt_model}')
    logger.info(f'Precision: {precision_gt_model}')
    return num_inliers_gt_model, precision_gt_model, recall_gt_model, inlier_mask, avg_inlier_reproj_error


def compute_relative_pose_metrics(
    i2Ri1_computed: Optional[Rot3], i2Ui1_computed: Optional[Unit3], i2Ti1_expected: Pose3
) -> Tuple[Optional[float], Optional[float]]:
    """Compute the metrics on relative camera pose.

    Args:
        i2Ri1_computed: computed relative rotation.
        i2Ui1_computed: computed relative translation direction.
        i2Ti1_expected: expected relative pose.

    Returns:
        Rotation error, in degrees
        Unit translation error, in degrees
    """
    R_error_deg = comp_utils.compute_relative_rotation_angle(i2Ri1_computed, i2Ti1_expected.rotation())
    U_error_deg = comp_utils.compute_relative_unit_translation_angle(
        i2Ui1_computed, Unit3(i2Ti1_expected.translation())
    )

    return (R_error_deg, U_error_deg)<|MERGE_RESOLUTION|>--- conflicted
+++ resolved
@@ -173,11 +173,7 @@
             camera_intrinsics_i2_graph,
         )
 
-<<<<<<< HEAD
         # Evaluate the computed relative pose
-=======
-        # if we have the expected GT data, evaluate the computed relative pose
->>>>>>> 32f4ec98
         if i2Ti1_expected_graph is not None:
             pose_error_graphs = dask.delayed(compute_relative_pose_metrics)(
                 i2Ri1_graph, i2Ui1_graph, i2Ti1_expected_graph
@@ -217,16 +213,9 @@
             number_correct, precision, recall, inlier_mask, avg_inlier_reproj_err = (
                 corr_metric_graph[0], corr_metric_graph[1], corr_metric_graph[2], corr_metric_graph[3], corr_metric_graph[4]
             )
-<<<<<<< HEAD
         else:
             number_correct, precision, recall, inlier_mask, avg_inlier_reproj_err = [None for x in range(5)]
 
-=======
-            num_inliers_gt_model, inlier_ratio_gt_model = corr_error_graph[0], corr_error_graph[1]
-        else:
-            pose_error_graphs = (None, None)
-            num_inliers_gt_model, inlier_ratio_gt_model = None, None
->>>>>>> 32f4ec98
 
         result = dask.delayed(self._homography_estimator.estimate)(
             keypoints_i1_graph,
@@ -241,16 +230,11 @@
             inlier_ratio_est_model,
             R_error_deg,
             U_error_deg,
-<<<<<<< HEAD
             number_correct,
             precision,
             recall,
             inlier_mask,
             avg_inlier_reproj_err,
-=======
-            num_inliers_gt_model,
-            inlier_ratio_gt_model,
->>>>>>> 32f4ec98
             v_corr_idxs_graph,
             num_H_inliers,
             H_inlier_ratio,
@@ -305,16 +289,11 @@
     inlier_ratio_est_model: float,
     R_error_deg: float,
     U_error_deg: float,
-<<<<<<< HEAD
     number_correct: int,
     precision: float,
     recall: float,
     inlier_mask: np.ndarray,
     avg_inlier_reproj_err: float,
-=======
-    num_inliers_gt_model: int,
-    inlier_ratio_gt_model: float,
->>>>>>> 32f4ec98
     v_corr_idxs: np.ndarray,
     num_H_inliers: int,
     H_inlier_ratio: float,
@@ -323,16 +302,11 @@
     two_view_report = TwoViewEstimationReport(
         inlier_ratio_est_model=inlier_ratio_est_model,
         num_inliers_est_model=v_corr_idxs.shape[0],
-<<<<<<< HEAD
         num_inliers_gt_model=number_correct,
         precision_gt_model=precision,
         recall_gt_model=recall,
         inlier_mask_gt_model=inlier_mask,
         avg_inlier_reproj_err=avg_inlier_reproj_err,
-=======
-        num_inliers_gt_model=num_inliers_gt_model,
-        inlier_ratio_gt_model=inlier_ratio_gt_model,
->>>>>>> 32f4ec98
         v_corr_idxs=v_corr_idxs,
         R_error_deg=R_error_deg,
         U_error_deg=U_error_deg,
