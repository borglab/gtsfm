"""Multi-view optimization cluster implementation used in the SceneOptimizer pipeline."""

from __future__ import annotations

import os
import shutil
import socket
import time
from dataclasses import dataclass
from pathlib import Path
from typing import Any, Optional, cast

import numpy as np
from dask.delayed import Delayed, delayed
from dask.distributed import Future, worker_client
from gtsam import Pose3, Similarity3  # type: ignore

import gtsfm.common.types as gtsfm_types
import gtsfm.two_view_estimator as two_view_estimator
import gtsfm.utils.ellipsoid as ellipsoid_utils
import gtsfm.utils.io as io_utils
import gtsfm.utils.viz as viz_utils
from gtsfm.cluster_optimizer.cluster_optimizer_base import (
    REACT_METRICS_PATH, REACT_RESULTS_PATH, ClusterOptimizerBase, logger)
from gtsfm.common.gtsfm_data import GtsfmData
from gtsfm.common.image import Image
from gtsfm.common.keypoints import Keypoints
from gtsfm.common.outputs import OutputPaths
from gtsfm.common.pose_prior import PosePrior
from gtsfm.common.two_view_estimation_report import TwoViewEstimationReport
from gtsfm.densify.mvs_base import MVSBase
from gtsfm.evaluation.metrics import GtsfmMetric, GtsfmMetricsGroup
from gtsfm.evaluation.retrieval_metrics import save_retrieval_two_view_metrics
from gtsfm.frontend.correspondence_generator.correspondence_generator_base import \
    CorrespondenceGeneratorBase
from gtsfm.loader.loader_base import LoaderBase
from gtsfm.multi_view_optimizer import MultiViewOptimizer
from gtsfm.products.one_view_data import OneViewData
from gtsfm.products.two_view_result import TwoViewResult
from gtsfm.products.visibility_graph import AnnotatedGraph, VisibilityGraph
from gtsfm.two_view_estimator import TwoViewEstimator, create_two_view_estimator_futures
from gtsfm.utils import transform


@dataclass(frozen=True)
class FrontendGraphs:
    """Delayed front-end outputs consumed by downstream stages."""

    keypoints: Delayed
    padded_keypoints: Delayed
    two_view_results: Delayed
    runtime_metrics: Delayed


class ClusterMVO(ClusterOptimizerBase):
    """Handles optimization and I/O for a single leaf cluster using the traditional MVO pipeline."""

    def __init__(
        self,
        correspondence_generator: CorrespondenceGeneratorBase,
        two_view_estimator: TwoViewEstimator,
        multiview_optimizer: MultiViewOptimizer,
        dense_multiview_optimizer: Optional[MVSBase] = None,
        gaussian_splatting_optimizer: Optional[Any] = None,
        save_gtsfm_data: bool = True,
        save_3d_viz: bool = False,
        save_two_view_viz: bool = False,
        pose_angular_error_thresh: float = 3,
        output_worker: Optional[str] = None,
    ) -> None:
        # correspondence_generator is MVO-specific; do not pass it to base class.
        super().__init__(pose_angular_error_thresh=pose_angular_error_thresh, output_worker=output_worker)
        # assign MVO-only correspondence generator on this instance
        self.correspondence_generator = correspondence_generator
        self.two_view_estimator = two_view_estimator
        self.multiview_optimizer = multiview_optimizer
        self.dense_multiview_optimizer = dense_multiview_optimizer
        self.gaussian_splatting_optimizer = gaussian_splatting_optimizer
        self._save_two_view_viz = save_two_view_viz

        self._save_gtsfm_data = save_gtsfm_data
        self._save_3d_viz = save_3d_viz

    @property
    def correspondence_generator(self) -> Optional[Any]:
        """Return the registered correspondence generator, if any."""
        return self._correspondence_generator

    @correspondence_generator.setter
    def correspondence_generator(self, value: Optional[Any]) -> None:
        self._correspondence_generator = value

    def __repr__(self) -> str:
        components = [
            f"correspondence_generator={self.correspondence_generator}",
            f"two_view_estimator={self.two_view_estimator}",
            f"multiview_optimizer={self.multiview_optimizer}",
        ]
        if self.dense_multiview_optimizer is not None:
            components.append(f"dense_multiview_optimizer={self.dense_multiview_optimizer}")
        if self.gaussian_splatting_optimizer is not None:
            components.append(f"gaussian_splatting_optimizer={self.gaussian_splatting_optimizer}")
        return "ClusterMVO(\n  " + ",\n  ".join(components) + "\n)"

    @staticmethod
    def _run_correspondence_generator(
        correspondence_generator: CorrespondenceGeneratorBase,
        visibility_graph: VisibilityGraph,
        image_future_keys: list[str],
    ) -> tuple[list[Keypoints], AnnotatedGraph[np.ndarray], float]:
        """Execute correspondence generation inside a worker task."""

        logger.info(
            "🔵 Running correspondence generation for %d pairs.",
            len(visibility_graph))

        if len(visibility_graph) == 0:
            return [], {}, 0.0

        with worker_client() as nested_client:
            image_futures = [Future(key=key, client=nested_client) for key in image_future_keys]
            start_time = time.time()
            keypoints_list, putative_corr_idxs_dict = correspondence_generator.generate_correspondences(
                nested_client, image_futures, visibility_graph
            )
            duration_sec = time.time() - start_time

        return keypoints_list, putative_corr_idxs_dict, duration_sec

    @staticmethod
    def _run_two_view_estimation(
        two_view_estimator: TwoViewEstimator,
        keypoints_list: list[Keypoints],
        putative_corr_idxs_dict: AnnotatedGraph[np.ndarray],
        relative_pose_priors: AnnotatedGraph[PosePrior],
        gt_scene_mesh: Optional[Any],
        one_view_data_dict: dict[int, OneViewData],
    ) -> tuple[AnnotatedGraph[TwoViewResult], float]:
        """Execute two-view estimation inside a worker task."""
        logger.info("🔵 Running two-view estimation for %d pairs.", len(putative_corr_idxs_dict))

        with worker_client() as nested_client:
            start_time = time.time()
            two_view_result_futures = create_two_view_estimator_futures(
                client=nested_client,
                two_view_estimator=two_view_estimator,
                keypoints_list=keypoints_list,
                putative_corr_idxs_dict=putative_corr_idxs_dict,
                relative_pose_priors=relative_pose_priors,
                gt_scene_mesh=gt_scene_mesh,
                one_view_data_dict=one_view_data_dict,
            )
            gathered_tve_futures = nested_client.gather(two_view_result_futures)
            duration_sec = time.time() - start_time

        all_two_view_results = cast(AnnotatedGraph[TwoViewResult], gathered_tve_futures)
        valid_two_view_results = {edge: result for edge, result in all_two_view_results.items() if result.valid()}

        if len(valid_two_view_results) == 0:
            logger.warning("🔵 ClusterMVO: Skipping cluster as it has no valid two-view results.")

        return valid_two_view_results, duration_sec

    @staticmethod
<<<<<<< HEAD
=======
    def _run_feed_forward_gaussian_splatting(
        splatting_optimizer_future: Future,
        image_future_keys: list[str],
        output_path: Path,
    ) -> None:

        with worker_client() as client:
            image_futures = [Future(key=key, client=client) for key in image_future_keys]
            start_time = time.time()
            images = client.gather(image_futures)
            splatting_optimizer_future.generate_splats(
                images=images,
                save_gs_files_path=output_path,
            )
            logger.info("🔵 Time taken for Feed forward Gaussian Splatting %s", time.time() - start_time)

    @staticmethod
>>>>>>> 4b7f582f
    def _save_two_view_visualizations(
        loader: LoaderBase,
        two_view_results: AnnotatedGraph[TwoViewResult],
        keypoints_list: list[Keypoints],
        output_dir: Path,
    ) -> None:
        """Persist two-view correspondence visualizations for all valid edges."""
        logger.info("🔵 ClusterMVO: Saving two-view correspondences visualizations to %s.", output_dir)

        output_dir.mkdir(parents=True, exist_ok=True)
        for (i1, i2), output in two_view_results.items():
            image_i1 = loader.get_image(i1)
            image_i2 = loader.get_image(i2)
            viz_utils.save_twoview_correspondences_viz(
                image_i1,
                image_i2,
                keypoints_list[i1],
                keypoints_list[i2],
                output.v_corr_idxs,
                two_view_report=output.post_isp_report,
                file_path=str(output_dir / f"{i1}_{i2}__{image_i1.file_name}_{image_i2.file_name}.jpg"),
            )

    def _build_frontend_graphs(
        self,
        num_images: int,
        one_view_data_dict: dict[int, OneViewData],
        loader: LoaderBase,
        visibility_graph: VisibilityGraph,
        image_futures: list[Future],
    ) -> FrontendGraphs:
        """Create delayed nodes for the full front-end pipeline."""

        visibility_edges = list(visibility_graph)
        image_future_keys = [future.key for future in image_futures]

        keypoints_graph, putative_corr_idxs_graph, correspondence_duration_graph = delayed(
            ClusterMVO._run_correspondence_generator, nout=3
        )(
            self.correspondence_generator,
            visibility_edges,
            image_future_keys,
        )

        padded_keypoints_graph = delayed(_pad_keypoints_list)(keypoints_graph, num_images)

        relative_pose_priors = loader.get_relative_pose_priors(visibility_graph) or {}
        gt_scene_mesh = loader.get_gt_scene_trimesh()

        two_view_results_graph, two_view_duration_graph = delayed(ClusterMVO._run_two_view_estimation, nout=2)(
            self.two_view_estimator,
            padded_keypoints_graph,
            putative_corr_idxs_graph,
            relative_pose_priors,
            gt_scene_mesh,
            one_view_data_dict,
        )

        runtime_metrics_graph = delayed(ClusterMVO._build_frontend_runtime_metrics)(
            correspondence_duration_graph,
            two_view_duration_graph,
        )

        return FrontendGraphs(
            keypoints=keypoints_graph,
            padded_keypoints=padded_keypoints_graph,
            two_view_results=two_view_results_graph,
            runtime_metrics=runtime_metrics_graph,
        )

    @staticmethod
    def _collect_post_isp_reports(
        two_view_results: AnnotatedGraph[TwoViewResult],
    ) -> AnnotatedGraph[TwoViewEstimationReport]:
        """Collect post-ISP reports for metrics aggregation."""

        return {edge: result.post_isp_report for edge, result in two_view_results.items() if result.post_isp_report}

    @staticmethod
    def _build_frontend_runtime_metrics(
        correspondence_duration_sec: float,
        two_view_duration_sec: float,
    ) -> GtsfmMetricsGroup:
        """Capture simple runtime metrics for the front-end."""

        return GtsfmMetricsGroup(
            "frontend_runtime_metrics",
            [
                GtsfmMetric("total_correspondence_generation_duration_sec", correspondence_duration_sec),
                GtsfmMetric("total_two_view_estimation_duration_sec", two_view_duration_sec),
            ],
        )

    @staticmethod
    def save_full_frontend_metrics(
        two_view_report_dict: AnnotatedGraph[two_view_estimator.TwoViewEstimationReport],
        one_view_data_dict: dict[int, OneViewData],
        filename: str,
        metrics_path: Path,
        plot_base_path: Path,
    ) -> None:
        """Converts the TwoViewEstimationReports for all image pairs to a dict and saves it as JSON.

        NOTE: central place for frontend metrics serialization and optional retrieval plotting.
        """
        metrics_list = two_view_estimator.get_two_view_reports_summary(two_view_report_dict, one_view_data_dict)

        io_utils.save_json_file(os.path.join(metrics_path, filename), metrics_list)

        # Save duplicate copy within React folder.
        io_utils.save_json_file(os.path.join(REACT_METRICS_PATH, filename), metrics_list)

        gt_available = any(report.R_error_deg is not None for report in two_view_report_dict.values())

        if "VIEWGRAPH_2VIEW_REPORT" in filename and gt_available:
            save_retrieval_two_view_metrics(metrics_path, plot_base_path)

    def create_computation_graph(
        self,
        num_images: int,
        one_view_data_dict: dict[int, OneViewData],
        output_paths: OutputPaths,
        loader: LoaderBase,
        output_root: Path,
        visibility_graph: VisibilityGraph,
        image_futures: list[Future],
    ) -> tuple[list[Delayed], list[Delayed]]:
        """Create Dask graphs for multi-view optimization and downstream products for a single cluster.

        The cluster optimizer now owns the full front-end execution for the provided `visibility_graph`
        (correspondence generation and two-view estimation) before invoking the multi-view optimizer.

        Returns:
            - List of Delayed I/O tasks to be computed
            - List of Delayed metrics to be computed
        """
        frontend_graphs: FrontendGraphs = self._build_frontend_graphs(
            num_images=num_images,
            one_view_data_dict=one_view_data_dict,
            loader=loader,
            visibility_graph=visibility_graph,
            image_futures=image_futures,
        )

        # Note: the MultiviewOptimizer returns BA input and BA output aligned to GT via Sim(3).
        image_delayed_map = loader.get_images_as_delayed_map()
        (
            ba_input_graph,
            ba_output_graph,
            view_graph_two_view_reports,
            optimizer_metrics_graph,
        ) = self.multiview_optimizer.create_computation_graph(
            keypoints_graph=frontend_graphs.padded_keypoints,  # type: ignore[arg-type]
            two_view_results_graph=frontend_graphs.two_view_results,  # type: ignore[arg-type]
            one_view_data_dict=one_view_data_dict,
            image_delayed_map=image_delayed_map,
            output_root=output_root,
        )

        delayed_io_tasks: list[Delayed] = []
        metrics_graph_list: list[Delayed] = [frontend_graphs.runtime_metrics]  # type: ignore

        if optimizer_metrics_graph is not None:
            metrics_graph_list.extend(optimizer_metrics_graph)

        def enqueue_frontend_report(report_graph: Delayed, tag: str) -> None:
            with self._output_annotation():
                delayed_io_tasks.append(
                    delayed(self.save_full_frontend_metrics)(
                        report_graph,
                        one_view_data_dict,
                        filename=f"two_view_report_{tag}.json",
                        metrics_path=output_paths.metrics,
                        plot_base_path=output_paths.plots,
                    )
                )

        post_isp_reports_graph = delayed(ClusterMVO._collect_post_isp_reports)(frontend_graphs.two_view_results)
        enqueue_frontend_report(post_isp_reports_graph, two_view_estimator.POST_ISP_REPORT_TAG)

        enqueue_frontend_report(view_graph_two_view_reports, two_view_estimator.VIEWGRAPH_REPORT_TAG)

        if self._save_two_view_viz:
            with self._output_annotation():
                delayed_io_tasks.append(
                    delayed(ClusterMVO._save_two_view_visualizations)(
                        loader,
                        frontend_graphs.two_view_results,
                        frontend_graphs.padded_keypoints,
                        output_paths.plots,
                    )
                )

        # Persist all front-end metrics and their summaries.
        metrics_graph_list.append(
            delayed(two_view_estimator.aggregate_frontend_metrics)(
                post_isp_reports_graph,
                self._pose_angular_error_thresh,
                metric_group_name=f"verifier_summary_{two_view_estimator.POST_ISP_REPORT_TAG}",
            )
        )
        metrics_graph_list.append(
            delayed(two_view_estimator.aggregate_frontend_metrics)(
                view_graph_two_view_reports,
                self._pose_angular_error_thresh,
                metric_group_name=f"verifier_summary_{two_view_estimator.VIEWGRAPH_REPORT_TAG}",
            )
        )

        # Modify BA input, BA output, and GT poses to have point clouds and frustums aligned with x,y,z axes.
        gt_wTi_list = [one_view_data_dict[idx].pose_gt for idx in range(num_images)]
        ba_input_graph, ba_output_graph, aligned_gt_wTi_list = delayed(align_estimated_gtsfm_data, nout=3)(
            ba_input_graph, ba_output_graph, gt_wTi_list
        )

        # Create I/O tasks.
        images = [image_delayed_map[idx] for idx in range(num_images)]
        cameras_gt = [one_view_data_dict[idx].camera_gt for idx in range(num_images)]
        with self._output_annotation():
            if self._save_gtsfm_data:
                delayed_io_tasks.append(
                    delayed(save_gtsfm_data)(
                        images,
                        ba_input_graph,
                        ba_output_graph,
                        results_path=output_paths.results,
                        cameras_gt=cameras_gt,
                    )
                )
                if self._save_3d_viz:
                    delayed_io_tasks.extend(
                        save_matplotlib_visualizations(
                            aligned_ba_input_graph=ba_input_graph,
                            aligned_ba_output_graph=ba_output_graph,
                            gt_pose_graph=aligned_gt_wTi_list,  # type: ignore[arg-type]
                            plot_ba_input_path=output_paths.plots,
                            plot_results_path=output_paths.plots,
                        )
                    )

        # Create dense reconstruction tasks.
        if self.dense_multiview_optimizer is not None:
            img_dict_graph = delayed(self.get_image_dictionary)(images)
            (
                dense_points_graph,
                dense_point_colors_graph,
                densify_metrics_graph,
                downsampling_metrics_graph,
            ) = self.dense_multiview_optimizer.create_computation_graph(img_dict_graph, ba_output_graph)

            with self._output_annotation():
                delayed_io_tasks.append(
                    delayed(io_utils.save_point_cloud_as_ply)(
                        save_fpath=str(output_paths.results / "dense_point_cloud.ply"),
                        points=dense_points_graph,
                        rgb=dense_point_colors_graph,
                    )
                )

            if densify_metrics_graph is not None:
                metrics_graph_list.append(densify_metrics_graph)
            if downsampling_metrics_graph is not None:
                metrics_graph_list.append(downsampling_metrics_graph)

        # Gaussian Splatting optimization and rendering, if asked.
        if self.gaussian_splatting_optimizer is not None:
            # Intentional import here to support mac implementation.
            import gtsfm.splat.rendering as gtsfm_rendering

            splats_graph, cfg_graph = self.gaussian_splatting_optimizer.create_computation_graph(
                images, ba_output_graph
            )

            with self._output_annotation():
                delayed_io_tasks.append(
                    delayed(gtsfm_rendering.save_splats)(save_path=output_paths.results, splats=splats_graph)
                )
                delayed_io_tasks.append(
                    delayed(gtsfm_rendering.generate_interpolated_video)(
                        images=images,
                        sfm_result_graph=ba_output_graph,
                        cfg_result_graph=cfg_graph,
                        splats_graph=splats_graph,
                        video_fpath=str(output_paths.results / "interpolated_video.mp4"),
                    )
                )

        return delayed_io_tasks, metrics_graph_list


def _pad_keypoints_list(keypoints_list: list[Keypoints], target_length: int) -> list[Keypoints]:
    """Pad keypoints list with empty detections so it matches the number of images.

    NOTE: generic helper for producing consistent BA inputs regardless of front-end.
    """
    if len(keypoints_list) >= target_length:
        return keypoints_list
    padded = list(keypoints_list)
    for _ in range(target_length - len(keypoints_list)):
        padded.append(Keypoints(coordinates=np.zeros((0, 2))))
    return padded


def align_estimated_gtsfm_data(
    ba_input: GtsfmData, ba_output: GtsfmData, gt_wTi_list: list[Optional[Pose3]]
) -> tuple[GtsfmData, GtsfmData, list[Optional[Pose3]]]:
    """Align estimated data with ground-truth poses and world axes."""
    w_S_output = ba_output.align_to_poses_via_sim3(gt_wTi_list)
    w_ba_output = ba_output.transform_with_sim3(w_S_output)
    w_S_input = ba_input.align_to_poses_via_sim3(gt_wTi_list)
    w_ba_input = ba_input.transform_with_sim3(w_S_input)

    aTw = ellipsoid_utils.get_ortho_axis_alignment_transform(w_ba_output)
    aSw = Similarity3(R=aTw.rotation(), t=aTw.translation(), s=1.0)
    a_ba_output = w_ba_output.transform_with_sim3(aSw)
    a_ba_input = w_ba_input.transform_with_sim3(aSw)
    a_gt_poses = transform.optional_Pose3s_with_sim3(aSw, gt_wTi_list)

    return a_ba_input, a_ba_output, a_gt_poses


def save_matplotlib_visualizations(
    aligned_ba_input_graph: Delayed,
    aligned_ba_output_graph: Delayed,
    gt_pose_graph: list[Optional[Delayed]],
    plot_ba_input_path: Path,
    plot_results_path: Path,
) -> list[Delayed]:
    """Visualize bundle adjustment inputs/outputs and GT poses with Matplotlib.

    NOTE: generic plotting helper used by both MVO and VGGT.
    """
    viz_graph_list = []
    viz_graph_list.append(delayed(viz_utils.save_sfm_data_viz)(aligned_ba_input_graph, plot_ba_input_path))
    viz_graph_list.append(delayed(viz_utils.save_sfm_data_viz)(aligned_ba_output_graph, plot_results_path))
    viz_graph_list.append(
        delayed(viz_utils.save_camera_poses_viz)(
            aligned_ba_input_graph, aligned_ba_output_graph, gt_pose_graph, plot_results_path
        )
    )
    return viz_graph_list


def get_gtsfm_data_with_gt_cameras_and_est_tracks(
    cameras_gt: list[Optional[gtsfm_types.CAMERA_TYPE]],
    ba_output: GtsfmData,
) -> GtsfmData:
    """Creates GtsfmData object with GT camera poses and estimated tracks.

    NOTE: utility to export GT cameras alongside estimated tracks for visualization.
    """
    gt_gtsfm_data = GtsfmData(number_images=len(cameras_gt))
    for i, camera in enumerate(cameras_gt):
        if camera is not None:
            gt_gtsfm_data.add_camera(i, camera)
    for track in ba_output.get_tracks():
        gt_gtsfm_data.add_track(track)
    return gt_gtsfm_data


def save_gtsfm_data(
    images: list[Image],
    ba_input_data: GtsfmData,
    ba_output_data: GtsfmData,
    results_path: Path,
    cameras_gt: list[Optional[gtsfm_types.CAMERA_TYPE]],
) -> None:
    """Saves the Gtsfm data before and after bundle adjustment.

    NOTE: centralize on-disk export and React duplication here.
    """
    start_time = time.time()
    output_dir = str(results_path)

    # Ensure directory exists.
    os.makedirs(output_dir, exist_ok=True)

    # Save input to Bundle Adjustment for debugging.
    ba_input_data.export_as_colmap_text(images=images, save_dir=os.path.join(output_dir, "ba_input"))

    # Save the output of Bundle Adjustment.
    ba_output_data.export_as_colmap_text(images=images, save_dir=os.path.join(output_dir, "ba_output"))

    # Save the ground truth in the same format, for visualization.
    gt_gtsfm_data = get_gtsfm_data_with_gt_cameras_and_est_tracks(cameras_gt, ba_output_data)
    gt_gtsfm_data.export_as_colmap_text(images=images, save_dir=os.path.join(output_dir, "ba_gt"))

    # Delete old version of React results directory and save a duplicate copy.
    shutil.rmtree(REACT_RESULTS_PATH, ignore_errors=True)
    try:
        shutil.copytree(src=results_path, dst=REACT_RESULTS_PATH)
    except Exception:
        logger.warning("Could not copy results to REACT_RESULTS_PATH: %s", REACT_RESULTS_PATH)

    duration_sec = time.time() - start_time
    logger.info("🚀 GtsfmData I/O took %.2f min.", duration_sec / 60.0)<|MERGE_RESOLUTION|>--- conflicted
+++ resolved
@@ -162,26 +162,6 @@
         return valid_two_view_results, duration_sec
 
     @staticmethod
-<<<<<<< HEAD
-=======
-    def _run_feed_forward_gaussian_splatting(
-        splatting_optimizer_future: Future,
-        image_future_keys: list[str],
-        output_path: Path,
-    ) -> None:
-
-        with worker_client() as client:
-            image_futures = [Future(key=key, client=client) for key in image_future_keys]
-            start_time = time.time()
-            images = client.gather(image_futures)
-            splatting_optimizer_future.generate_splats(
-                images=images,
-                save_gs_files_path=output_path,
-            )
-            logger.info("🔵 Time taken for Feed forward Gaussian Splatting %s", time.time() - start_time)
-
-    @staticmethod
->>>>>>> 4b7f582f
     def _save_two_view_visualizations(
         loader: LoaderBase,
         two_view_results: AnnotatedGraph[TwoViewResult],
