--- conflicted
+++ resolved
@@ -26,11 +26,7 @@
         use_outdoor_model: True
 
     verifier:
-<<<<<<< HEAD
-      _target_: gtsfm.frontend.verifier.loransac.LoRansac
-=======
       _target_: gtsfm.frontend.verifier.colmap_two_view_geometry_verifier.ColmapTwoViewGeometryVerifier
->>>>>>> a5f4355b
       use_intrinsics_in_verification: True
       estimation_threshold_px: 4 # for H/E/F estimators
 
