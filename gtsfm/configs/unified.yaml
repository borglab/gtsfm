--- conflicted
+++ resolved
@@ -75,10 +75,7 @@
       robust_measurement_noise: True
       projection_sampling_method: SAMPLE_INPUT_MEASUREMENTS
       reject_outliers: True
-<<<<<<< HEAD
-=======
       use_tracks_for_averaging: True
->>>>>>> 5f5345a3
 
     data_association_module:
       _target_: gtsfm.data_association.data_assoc.DataAssociation
