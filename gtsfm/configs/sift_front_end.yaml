# Default SIFT front-end configuration.

SceneOptimizer:
  _target_: gtsfm.scene_optimizer.SceneOptimizer
  save_gtsfm_data: True
  save_two_view_correspondences_viz: False
  save_3d_viz: True
  pose_angular_error_thresh: 5 # degrees

  retriever:
    _target_: gtsfm.retriever.netvlad_retriever.NetVLADRetriever
    num_matched: 20
    min_score: 0.3

  correspondence_generator:
    _target_: gtsfm.frontend.correspondence_generator.det_desc_correspondence_generator.DetDescCorrespondenceGenerator

    feature_extractor:
      _target_: gtsfm.feature_extractor.FeatureExtractor
      detector_descriptor:
        _target_: gtsfm.frontend.cacher.detector_descriptor_cacher.DetectorDescriptorCacher
        detector_descriptor_obj:
          _target_: gtsfm.frontend.detector_descriptor.sift.SIFTDetectorDescriptor
          max_keypoints: 5000

    matcher:
      _target_: gtsfm.frontend.cacher.matcher_cacher.MatcherCacher
      matcher_obj:
        _target_: gtsfm.frontend.matcher.twoway_matcher.TwoWayMatcher
        ratio_test_threshold: 0.8

  two_view_estimator:
    _target_: gtsfm.two_view_estimator.TwoViewEstimator
    bundle_adjust_2view: True
    eval_threshold_px: 4 # in px
    ba_reproj_error_thresholds: [0.5]
    bundle_adjust_2view_maxiters: 100

    verifier:
      _target_: gtsfm.frontend.verifier.pytheia_verifier.PyTheiaVerifier
      use_intrinsics_in_verification: True
      estimation_threshold_px: 4 # for H/E/F estimators

    triangulation_options:
      _target_: gtsfm.data_association.point3d_initializer.TriangulationOptions
      reproj_error_threshold: 100.0
      mode:
        _target_: gtsfm.data_association.point3d_initializer.TriangulationSamplingMode
        value: NO_RANSAC

    inlier_support_processor:
      _target_: gtsfm.two_view_estimator.InlierSupportProcessor
      min_num_inliers_est_model: 15
      min_inlier_ratio_est_model: 0.1

  multiview_optimizer:
    _target_: gtsfm.multi_view_optimizer.MultiViewOptimizer

    # comment out to not run
    view_graph_estimator:
      _target_: gtsfm.view_graph_estimator.cycle_consistent_rotation_estimator.CycleConsistentRotationViewGraphEstimator
      edge_error_aggregation_criterion: MEDIAN_EDGE_ERROR

    rot_avg_module:
      _target_: gtsfm.averaging.rotation.shonan.ShonanRotationAveraging

    trans_avg_module:
      _target_: gtsfm.averaging.translation.averaging_1dsfm.TranslationAveraging1DSFM
      robust_measurement_noise: True
      projection_sampling_method: SAMPLE_INPUT_MEASUREMENTS

    data_association_module:
      _target_: gtsfm.data_association.data_assoc.DataAssociation
      min_track_len: 2
      triangulation_options:
        _target_: gtsfm.data_association.point3d_initializer.TriangulationOptions
<<<<<<< HEAD
        reproj_error_threshold: 10.0
=======
>>>>>>> fadb50f0
        mode:
          _target_: gtsfm.data_association.point3d_initializer.TriangulationSamplingMode
          value: RANSAC_SAMPLE_UNIFORM
        max_num_hypotheses: 100
      save_track_patches_viz: False

    bundle_adjustment_module:
      _target_: gtsfm.bundle.bundle_adjustment.BundleAdjustmentOptimizer
      reproj_error_thresholds: [10, 5, 3] # for (multistage) post-optimization filtering
      robust_measurement_noise: True
      shared_calib: False

  # comment out to not run
  dense_multiview_optimizer:
    _target_: gtsfm.densify.mvs_patchmatchnet.MVSPatchmatchNet<|MERGE_RESOLUTION|>--- conflicted
+++ resolved
@@ -74,10 +74,7 @@
       min_track_len: 2
       triangulation_options:
         _target_: gtsfm.data_association.point3d_initializer.TriangulationOptions
-<<<<<<< HEAD
         reproj_error_threshold: 10.0
-=======
->>>>>>> fadb50f0
         mode:
           _target_: gtsfm.data_association.point3d_initializer.TriangulationSamplingMode
           value: RANSAC_SAMPLE_UNIFORM
