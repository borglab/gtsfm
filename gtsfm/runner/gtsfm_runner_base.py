"""Base class for runner that executes SfM."""

import argparse
import os
import time
from abc import abstractmethod, abstractproperty
from pathlib import Path
from typing import Any, Dict, List, Tuple

import dask
import hydra
import numpy as np
from dask import config as dask_config
from dask.distributed import Client, LocalCluster, SSHCluster, performance_report
from gtsam import Rot3, Unit3
from hydra.utils import instantiate
from omegaconf import OmegaConf

import gtsfm.evaluation.metrics_report as metrics_report
import gtsfm.utils.logger as logger_utils
import gtsfm.utils.metrics as metrics_utils
from gtsfm.common.gtsfm_data import GtsfmData
from gtsfm import two_view_estimator
from gtsfm.evaluation.metrics import GtsfmMetric, GtsfmMetricsGroup
from gtsfm.frontend.correspondence_generator.image_correspondence_generator import ImageCorrespondenceGenerator
from gtsfm.loader.loader_base import LoaderBase
from gtsfm.retriever.retriever_base import ImageMatchingRegime
from gtsfm.scene_optimizer import SceneOptimizer
from gtsfm.two_view_estimator import TWO_VIEW_OUTPUT, TwoViewEstimationReport, run_two_view_estimator_as_futures
from gtsfm.ui.process_graph_generator import ProcessGraphGenerator

dask_config.set({"distributed.scheduler.worker-ttl": None})

logger = logger_utils.get_logger()

DEFAULT_OUTPUT_ROOT = Path(__file__).resolve().parent.parent.parent
REACT_METRICS_PATH = DEFAULT_OUTPUT_ROOT / "rtf_vis_tool" / "src" / "result_metrics"


class GtsfmRunnerBase:
    @abstractproperty
    def tag(self):
        pass

    def __init__(self, override_args: Any = None) -> None:
        argparser: argparse.ArgumentParser = self.construct_argparser()
        self.parsed_args: argparse.Namespace = argparser.parse_args(args=override_args)
        if self.parsed_args.dask_tmpdir:
            dask.config.set({"temporary_directory": DEFAULT_OUTPUT_ROOT / self.parsed_args.dask_tmpdir})

        self.loader: LoaderBase = self.construct_loader()
        self.scene_optimizer: SceneOptimizer = self.construct_scene_optimizer()

    def construct_argparser(self) -> argparse.ArgumentParser:
        parser = argparse.ArgumentParser(description=self.tag)

        parser.add_argument(
            "--num_workers",
            type=int,
            default=1,
            help="Number of workers to start (processes, by default)",
        )
        parser.add_argument(
            "--threads_per_worker",
            type=int,
            default=1,
            help="Number of threads per each worker",
        )
        parser.add_argument("--worker_memory_limit", type=str, default=None, help="Memory limit per worker, e.g. `8GB`")
        parser.add_argument(
            "--config_name",
            type=str,
            default="sift_front_end.yaml",
            help="Master config, including back-end configuration. Choose sift_front_end.yaml or deep_front_end.yaml",
        )
        parser.add_argument(
            "--correspondence_generator_config_name",
            type=str,
            default=None,
            help="Override flag for correspondence generator (choose from among gtsfm/configs/correspondence).",
        )
        parser.add_argument(
            "--verifier_config_name",
            type=str,
            default=None,
            help="Override flag for verifier (choose from among gtsfm/configs/verifier).",
        )
        parser.add_argument(
            "--retriever_config_name",
            type=str,
            default=None,
            help="Override flag for retriever (choose from among gtsfm/configs/retriever).",
        )
        parser.add_argument(
            "--max_resolution",
            type=int,
            default=760,
            help="integer representing maximum length of image's short side"
            " e.g. for 1080p (1920 x 1080), max_resolution would be 1080",
        )
        parser.add_argument(
            "--max_frame_lookahead",
            type=int,
            default=None,
            help="maximum number of consecutive frames to consider for matching/co-visibility",
        )
        parser.add_argument(
            "--num_matched",
            type=int,
            default=None,
            help="Number of K potential matches to provide per query. These are the top `K` matches per query.",
        )
        parser.add_argument(
            "--share_intrinsics", action="store_true", help="Shares the intrinsics between all the cameras"
        )
        parser.add_argument("--mvs_off", action="store_true", help="Turn off dense MVS reconstruction")
        parser.add_argument(
            "--output_root",
            type=str,
            default=DEFAULT_OUTPUT_ROOT,
            help="Root directory. Results, plots and metrics will be stored in subdirectories,"
            " e.g. {output_root}/results",
        )
        parser.add_argument(
            "--dask_tmpdir",
            type=str,
            default=None,
            help="tmp directory for dask workers, uses dask's default (/tmp) if not set",
        )
        parser.add_argument(
            "--cluster_config",
            type=str,
            default=None,
            help="config listing IP worker addresses for the cluster,"
            " first worker is used as scheduler and should contain the dataset",
        )
        parser.add_argument(
            "--dashboard_port",
            type=str,
            default=":8787",
            help="dask dashboard port number",
        )
        parser.add_argument(
            "--num_retry_cluster_connection",
            type=int,
            default=3,
            help="number of times to retry cluster connection if it fails",
        )
        return parser

    @abstractmethod
    def construct_loader(self) -> LoaderBase:
        pass

    def construct_scene_optimizer(self) -> SceneOptimizer:
        """Construct scene optimizer.

        All configs are relative to the gtsfm module.
        """
        with hydra.initialize_config_module(config_module="gtsfm.configs"):
            overrides = ["+SceneOptimizer.output_root=" + str(self.parsed_args.output_root)]
            if self.parsed_args.share_intrinsics:
                overrides.append("SceneOptimizer.multiview_optimizer.bundle_adjustment_module.shared_calib=True")

            main_cfg = hydra.compose(
                config_name=self.parsed_args.config_name,
                overrides=overrides,
            )
            scene_optimizer: SceneOptimizer = instantiate(main_cfg.SceneOptimizer)

        # Override correspondence generator.
        if self.parsed_args.correspondence_generator_config_name is not None:
            with hydra.initialize_config_module(config_module="gtsfm.configs.correspondence"):
                correspondence_cfg = hydra.compose(
                    config_name=self.parsed_args.correspondence_generator_config_name,
                )
                logger.info("\n\nCorrespondenceGenerator override: " + OmegaConf.to_yaml(correspondence_cfg))
                scene_optimizer.correspondence_generator = instantiate(correspondence_cfg.CorrespondenceGenerator)

        # Override verifier.
        if self.parsed_args.verifier_config_name is not None:
            with hydra.initialize_config_module(config_module="gtsfm.configs.verifier"):
                verifier_cfg = hydra.compose(
                    config_name=self.parsed_args.verifier_config_name,
                )
                logger.info("\n\nVerifier override: " + OmegaConf.to_yaml(verifier_cfg))
                scene_optimizer.two_view_estimator._verifier = instantiate(verifier_cfg.verifier)

        # Override retriever.
        if self.parsed_args.retriever_config_name is not None:
            with hydra.initialize_config_module(config_module="gtsfm.configs.retriever"):
                retriever_cfg = hydra.compose(
                    config_name=self.parsed_args.retriever_config_name,
                )
                logger.info("\n\nRetriever override: " + OmegaConf.to_yaml(retriever_cfg))
                scene_optimizer.retriever = instantiate(retriever_cfg.retriever)

        if self.parsed_args.max_frame_lookahead is not None:
            if scene_optimizer.retriever._matching_regime in [
                ImageMatchingRegime.SEQUENTIAL,
                ImageMatchingRegime.SEQUENTIAL_HILTI,
            ]:
                scene_optimizer.retriever._max_frame_lookahead = self.parsed_args.max_frame_lookahead
            elif scene_optimizer.retriever._matching_regime == ImageMatchingRegime.SEQUENTIAL_WITH_RETRIEVAL:
                scene_optimizer.retriever._seq_retriever._max_frame_lookahead = self.parsed_args.max_frame_lookahead
            else:
                raise ValueError(
                    "`max_frame_lookahead` arg is incompatible with retriever matching regime "
                    f"{scene_optimizer.retriever._matching_regime}"
                )
        if self.parsed_args.num_matched is not None:
            if scene_optimizer.retriever._matching_regime == ImageMatchingRegime.SEQUENTIAL_WITH_RETRIEVAL:
                scene_optimizer.retriever._similarity_retriever._num_matched = self.parsed_args.num_matched
            elif scene_optimizer.retriever._matching_regime == ImageMatchingRegime.RETRIEVAL:
                scene_optimizer.retriever._num_matched = self.parsed_args.num_matched
            else:
                raise ValueError(
                    "`num_matched` arg is incompatible with retriever matching regime "
                    f"{scene_optimizer.retriever._matching_regime}"
                )

        if self.parsed_args.mvs_off:
            scene_optimizer.run_dense_optimizer = False

        logger.info("\n\nSceneOptimizer: " + str(scene_optimizer))
        return scene_optimizer

    def setup_ssh_cluster_with_retries(self):
        """Sets up SSH Cluster allowing multiple retries upon connection failures."""
        workers = OmegaConf.load(
            os.path.join(self.parsed_args.output_root, "gtsfm", "configs", self.parsed_args.cluster_config)
        )["workers"]
        scheduler = workers[0]
        connected = False
        retry_count = 0
        while retry_count < self.parsed_args.num_retry_cluster_connection and not connected:
            logger.info(f"Connecting to the cluster: attempt {retry_count + 1}")
            logger.info(f"Using {scheduler} as scheduler")
            logger.info(f"Using {workers} as workers")
            try:
                cluster = SSHCluster(
                    [scheduler] + workers,
                    scheduler_options={"dashboard_address": self.parsed_args.dashboard_port},
                    worker_options={
                        "n_workers": self.parsed_args.num_workers,
                        "nthreads": self.parsed_args.threads_per_worker,
                        "memory_limit": "8GB",
                    },
                )
                connected = True
            except Exception as e:
                logger.info(f"Worker failed to start: {str(e)}")
                retry_count += 1
        return cluster

    def run(self) -> GtsfmData:
        """Run the SceneOptimizer."""
        start_time = time.time()

        # Create dask cluster.
        if self.parsed_args.cluster_config:
            cluster = self.setup_ssh_cluster_with_retries()
            client = Client(cluster)
            # getting first worker's IP address and port to do IO
            io_worker = list(client.scheduler_info()["workers"].keys())[0]
            self.loader._input_worker = io_worker
            self.scene_optimizer._output_worker = io_worker
        else:
            local_cluster_kwargs = {
                "n_workers": self.parsed_args.num_workers,
                "threads_per_worker": self.parsed_args.threads_per_worker,
            }
            if self.parsed_args.worker_memory_limit is not None:
                local_cluster_kwargs["memory_limit"] = self.parsed_args.worker_memory_limit
            cluster = LocalCluster(**local_cluster_kwargs)
            client = Client(cluster)

        # Create process graph.
        process_graph_generator = ProcessGraphGenerator()
        if isinstance(self.scene_optimizer.correspondence_generator, ImageCorrespondenceGenerator):
            process_graph_generator.is_image_correspondence = True
        process_graph_generator.save_graph()

        # TODO(Ayush): Use futures
        image_pair_indices = self.scene_optimizer.retriever.get_image_pairs(
            self.loader, plots_output_dir=self.scene_optimizer._plot_base_path
        )
        retriever_metrics = self.scene_optimizer.retriever.evaluate(self.loader, image_pair_indices)

        intrinsics = self.loader.get_all_intrinsics()

        with performance_report(filename="correspondence-generator-dask-report.html"):
            correspondence_generation_start_time = time.time()
            (
                keypoints_list,
                putative_corr_idxs_dict,
            ) = self.scene_optimizer.correspondence_generator.generate_correspondences(
                client,
                self.loader.get_all_images_as_futures(client),
                image_pair_indices,
            )
            correspondence_generation_duration_sec = time.time() - correspondence_generation_start_time

            two_view_estimation_start_time = time.time()
            two_view_results_dict = run_two_view_estimator_as_futures(
                client,
                self.scene_optimizer.two_view_estimator,
                keypoints_list,
                putative_corr_idxs_dict,
                intrinsics,
                self.loader.get_relative_pose_priors(image_pair_indices),
                self.loader.get_gt_cameras(),
                gt_scene_mesh=self.loader.get_gt_scene_trimesh(),
            )
            two_view_estimation_duration_sec = time.time() - two_view_estimation_start_time

        i2Ri1_dict, i2Ui1_dict, v_corr_idxs_dict, two_view_reports_dict = unzip_two_view_results(two_view_results_dict)
<<<<<<< HEAD
        two_view_metrics = two_view_estimator.aggregate_frontend_metrics(
=======
        two_view_agg_metrics = two_view_estimator.aggregate_frontend_metrics(
>>>>>>> 7fa5558c
            two_view_reports_dict=two_view_reports_dict,
            angular_err_threshold_deg=self.scene_optimizer._pose_angular_error_thresh,
            metric_group_name="verifier_summary_{}".format(two_view_estimator.POST_ISP_REPORT_TAG),
        )
<<<<<<< HEAD
        two_view_metrics.add_metric(
            GtsfmMetric("total_correspondence_generation_duration_sec", correspondence_generation_duration_sec)
        )
        two_view_metrics.add_metric(
            GtsfmMetric("total_two_view_estimation_duration_sec", two_view_estimation_duration_sec)
        )
        all_metrics_groups = [retriever_metrics, two_view_metrics]
=======
        two_view_agg_metrics.add_metric(
            GtsfmMetric("total_correspondence_generation_duration_sec", correspondence_generation_duration_sec)
        )
        two_view_agg_metrics.add_metric(
            GtsfmMetric("total_two_view_estimation_duration_sec", two_view_estimation_duration_sec)
        )
        all_metrics_groups = [retriever_metrics, two_view_agg_metrics]
>>>>>>> 7fa5558c

        delayed_sfm_result, delayed_io, delayed_mvo_metrics_groups = self.scene_optimizer.create_computation_graph(
            keypoints_list=keypoints_list,
            i2Ri1_dict=i2Ri1_dict,
            i2Ui1_dict=i2Ui1_dict,
            v_corr_idxs_dict=v_corr_idxs_dict,
            two_view_reports=two_view_reports_dict,
            num_images=len(self.loader),
            images=self.loader.create_computation_graph_for_images(),
            camera_intrinsics=intrinsics,
            relative_pose_priors=self.loader.get_relative_pose_priors(image_pair_indices),
            absolute_pose_priors=self.loader.get_absolute_pose_priors(),
            cameras_gt=self.loader.get_gt_cameras(),
            gt_wTi_list=self.loader.get_gt_poses(),
            gt_scene_mesh=self.loader.get_gt_scene_trimesh(),
        )

        with performance_report(filename="scene-optimizer-dask-report.html"):
            sfm_result, *other_results = dask.compute(delayed_sfm_result, *delayed_io, *delayed_mvo_metrics_groups)
        mvo_metrics_groups = [x for x in other_results if isinstance(x, GtsfmMetricsGroup)]

        assert isinstance(sfm_result, GtsfmData)
        all_metrics_groups.extend(mvo_metrics_groups)
        save_metrics_reports(all_metrics_groups, os.path.join(self.scene_optimizer.output_root, "result_metrics"))

        end_time = time.time()
        duration_sec = end_time - start_time
        logger.info("GTSFM took %.2f minutes to compute sparse multi-view result.", duration_sec / 60)

        return sfm_result


def unzip_two_view_results(
    two_view_results: Dict[Tuple[int, int], TWO_VIEW_OUTPUT]
) -> Tuple[
    Dict[Tuple[int, int], Rot3],
    Dict[Tuple[int, int], Unit3],
    Dict[Tuple[int, int], np.ndarray],
    Dict[Tuple[int, int], TwoViewEstimationReport],
]:
    """Unzip the tuple TWO_VIEW_OUTPUT into 1 dictionary for 1 element in the tuple."""
    i2Ri1_dict: Dict[Tuple[int, int], Rot3] = {}
    i2Ui1_dict: Dict[Tuple[int, int], Unit3] = {}
    v_corr_idxs_dict: Dict[Tuple[int, int], np.ndarray] = {}
    two_view_reports_dict: Dict[Tuple[int, int], TwoViewEstimationReport] = {}

    for (i1, i2), two_view_output in two_view_results.items():
        i2Ri1 = two_view_output[0]
        i2Ui1 = two_view_output[1]
        if i2Ri1 is None or i2Ui1 is None:
            continue

        i2Ri1_dict[(i1, i2)] = i2Ri1
        i2Ui1_dict[(i1, i2)] = i2Ui1
        v_corr_idxs_dict[(i1, i2)] = two_view_output[2]
        two_view_reports_dict[(i1, i2)] = two_view_output[5]

    return i2Ri1_dict, i2Ui1_dict, v_corr_idxs_dict, two_view_reports_dict


def save_metrics_reports(metrics_group_list: List[GtsfmMetricsGroup], metrics_path: str) -> None:
    """Saves metrics to JSON and HTML report.

    Args:
        metrics_graph: List of GtsfmMetricsGroup from different modules wrapped as Delayed.
        metrics_path: Path to directory where computed metrics will be saved.
<<<<<<< HEAD

    Returns:
        List of delayed objects after saving metrics.
=======
>>>>>>> 7fa5558c
    """

    # Save metrics to JSON
    metrics_utils.save_metrics_as_json(metrics_group_list, metrics_path)
    metrics_utils.save_metrics_as_json(metrics_group_list, str(REACT_METRICS_PATH))

    metrics_report.generate_metrics_report_html(
        metrics_group_list, os.path.join(metrics_path, "gtsfm_metrics_report.html"), None
    )<|MERGE_RESOLUTION|>--- conflicted
+++ resolved
@@ -315,24 +315,11 @@
             two_view_estimation_duration_sec = time.time() - two_view_estimation_start_time
 
         i2Ri1_dict, i2Ui1_dict, v_corr_idxs_dict, two_view_reports_dict = unzip_two_view_results(two_view_results_dict)
-<<<<<<< HEAD
-        two_view_metrics = two_view_estimator.aggregate_frontend_metrics(
-=======
         two_view_agg_metrics = two_view_estimator.aggregate_frontend_metrics(
->>>>>>> 7fa5558c
             two_view_reports_dict=two_view_reports_dict,
             angular_err_threshold_deg=self.scene_optimizer._pose_angular_error_thresh,
             metric_group_name="verifier_summary_{}".format(two_view_estimator.POST_ISP_REPORT_TAG),
         )
-<<<<<<< HEAD
-        two_view_metrics.add_metric(
-            GtsfmMetric("total_correspondence_generation_duration_sec", correspondence_generation_duration_sec)
-        )
-        two_view_metrics.add_metric(
-            GtsfmMetric("total_two_view_estimation_duration_sec", two_view_estimation_duration_sec)
-        )
-        all_metrics_groups = [retriever_metrics, two_view_metrics]
-=======
         two_view_agg_metrics.add_metric(
             GtsfmMetric("total_correspondence_generation_duration_sec", correspondence_generation_duration_sec)
         )
@@ -340,7 +327,6 @@
             GtsfmMetric("total_two_view_estimation_duration_sec", two_view_estimation_duration_sec)
         )
         all_metrics_groups = [retriever_metrics, two_view_agg_metrics]
->>>>>>> 7fa5558c
 
         delayed_sfm_result, delayed_io, delayed_mvo_metrics_groups = self.scene_optimizer.create_computation_graph(
             keypoints_list=keypoints_list,
@@ -407,12 +393,6 @@
     Args:
         metrics_graph: List of GtsfmMetricsGroup from different modules wrapped as Delayed.
         metrics_path: Path to directory where computed metrics will be saved.
-<<<<<<< HEAD
-
-    Returns:
-        List of delayed objects after saving metrics.
-=======
->>>>>>> 7fa5558c
     """
 
     # Save metrics to JSON
