"""Base class for runner that executes SfM."""

import argparse
import os
import time
from abc import abstractmethod, abstractproperty
from pathlib import Path
from typing import Any, Dict, List, Tuple

import dask
import hydra
import numpy as np
from dask import config as dask_config
from dask.distributed import Client, LocalCluster, SSHCluster, performance_report
from gtsam import Rot3, Unit3
from hydra.utils import instantiate
from omegaconf import OmegaConf

import gtsfm.evaluation.metrics_report as metrics_report
import gtsfm.utils.logger as logger_utils
import gtsfm.utils.metrics as metrics_utils
import gtsfm.utils.viz as viz_utils
from gtsfm.common.gtsfm_data import GtsfmData
from gtsfm import two_view_estimator
from gtsfm.evaluation.metrics import GtsfmMetric, GtsfmMetricsGroup
from gtsfm.frontend.correspondence_generator.image_correspondence_generator import ImageCorrespondenceGenerator
from gtsfm.loader.loader_base import LoaderBase
from gtsfm.retriever.retriever_base import ImageMatchingRegime
from gtsfm.scene_optimizer import SceneOptimizer
from gtsfm.two_view_estimator import TWO_VIEW_OUTPUT, TwoViewEstimationReport, run_two_view_estimator_as_futures
from gtsfm.ui.process_graph_generator import ProcessGraphGenerator

dask_config.set({"distributed.scheduler.worker-ttl": None})

logger = logger_utils.get_logger()

DEFAULT_OUTPUT_ROOT = Path(__file__).resolve().parent.parent.parent
REACT_METRICS_PATH = DEFAULT_OUTPUT_ROOT / "rtf_vis_tool" / "src" / "result_metrics"


class GtsfmRunnerBase:
    @abstractproperty
    def tag(self):
        pass

    def __init__(self, override_args: Any = None) -> None:
        argparser: argparse.ArgumentParser = self.construct_argparser()
        self.parsed_args: argparse.Namespace = argparser.parse_args(args=override_args)
        if self.parsed_args.dask_tmpdir:
            dask.config.set({"temporary_directory": DEFAULT_OUTPUT_ROOT / self.parsed_args.dask_tmpdir})

        self.loader: LoaderBase = self.construct_loader()
        self.scene_optimizer: SceneOptimizer = self.construct_scene_optimizer()

    def construct_argparser(self) -> argparse.ArgumentParser:
        parser = argparse.ArgumentParser(description=self.tag)

        parser.add_argument(
            "--num_workers",
            type=int,
            default=1,
            help="Number of workers to start (processes, by default).",
        )
        parser.add_argument(
            "--threads_per_worker",
            type=int,
            default=1,
            help="Number of threads per each worker.",
        )
        parser.add_argument(
            "--worker_memory_limit", type=str, default="8GB", help="Memory limit per worker, e.g. `8GB`"
        )
        parser.add_argument(
            "--config_name",
            type=str,
            default="sift_front_end.yaml",
            help="Master config, including back-end configuration. Options include `unified_config.yaml`,"
            " `sift_front_end.yaml`, `deep_front_end.yaml`, etc.",
        )
        parser.add_argument(
            "--correspondence_generator_config_name",
            type=str,
            default=None,
            help="Override flag for correspondence generator (choose from among gtsfm/configs/correspondence).",
        )
        parser.add_argument(
            "--verifier_config_name",
            type=str,
            default=None,
            help="Override flag for verifier (choose from among gtsfm/configs/verifier).",
        )
        parser.add_argument(
            "--retriever_config_name",
            type=str,
            default=None,
            help="Override flag for retriever (choose from among gtsfm/configs/retriever).",
        )
        parser.add_argument(
            "--max_resolution",
            type=int,
            default=760,
            help="integer representing maximum length of image's short side"
            " e.g. for 1080p (1920 x 1080), max_resolution would be 1080",
        )
        parser.add_argument(
            "--max_frame_lookahead",
            type=int,
            default=None,
            help="Maximum number of consecutive frames to consider for matching/co-visibility.",
        )
        parser.add_argument(
            "--num_matched",
            type=int,
            default=None,
            help="Number of K potential matches to provide per query. These are the top `K` matches per query.",
        )
        parser.add_argument(
            "--share_intrinsics", action="store_true", help="Shares the intrinsics between all the cameras."
        )
        parser.add_argument("--mvs_off", action="store_true", help="Turn off dense MVS reconstruction")
        parser.add_argument(
            "--output_root",
            type=str,
            default=DEFAULT_OUTPUT_ROOT,
            help="Root directory. Results, plots and metrics will be stored in subdirectories,"
            " e.g. {output_root}/results",
        )
        parser.add_argument(
            "--dask_tmpdir",
            type=str,
            default=None,
            help="tmp directory for dask workers, uses dask's default (/tmp) if not set",
        )
        parser.add_argument(
            "--cluster_config",
            type=str,
            default=None,
            help="config listing IP worker addresses for the cluster,"
            " first worker is used as scheduler and should contain the dataset",
        )
        parser.add_argument(
            "--dashboard_port",
            type=str,
            default=":8787",
            help="dask dashboard port number",
        )
        parser.add_argument(
            "--num_retry_cluster_connection",
            type=int,
            default=3,
            help="Number of times to retry cluster connection if it fails.",
        )
        return parser

    @abstractmethod
    def construct_loader(self) -> LoaderBase:
        pass

    def construct_scene_optimizer(self) -> SceneOptimizer:
        """Construct scene optimizer.

        All configs are relative to the gtsfm module.
        """
        with hydra.initialize_config_module(config_module="gtsfm.configs"):
            overrides = ["+SceneOptimizer.output_root=" + str(self.parsed_args.output_root)]
            if self.parsed_args.share_intrinsics:
                overrides.append("SceneOptimizer.multiview_optimizer.bundle_adjustment_module.shared_calib=True")

            main_cfg = hydra.compose(
                config_name=self.parsed_args.config_name,
                overrides=overrides,
            )
            scene_optimizer: SceneOptimizer = instantiate(main_cfg.SceneOptimizer)

        # Override correspondence generator.
        if self.parsed_args.correspondence_generator_config_name is not None:
            with hydra.initialize_config_module(config_module="gtsfm.configs.correspondence"):
                correspondence_cfg = hydra.compose(
                    config_name=self.parsed_args.correspondence_generator_config_name,
                )
                logger.info("\n\nCorrespondenceGenerator override: " + OmegaConf.to_yaml(correspondence_cfg))
                scene_optimizer.correspondence_generator = instantiate(correspondence_cfg.CorrespondenceGenerator)

        # Override verifier.
        if self.parsed_args.verifier_config_name is not None:
            with hydra.initialize_config_module(config_module="gtsfm.configs.verifier"):
                verifier_cfg = hydra.compose(
                    config_name=self.parsed_args.verifier_config_name,
                )
                logger.info("\n\nVerifier override: " + OmegaConf.to_yaml(verifier_cfg))
                scene_optimizer.two_view_estimator._verifier = instantiate(verifier_cfg.verifier)

        # Override retriever.
        if self.parsed_args.retriever_config_name is not None:
            with hydra.initialize_config_module(config_module="gtsfm.configs.retriever"):
                retriever_cfg = hydra.compose(
                    config_name=self.parsed_args.retriever_config_name,
                )
                logger.info("\n\nRetriever override: " + OmegaConf.to_yaml(retriever_cfg))
                scene_optimizer.image_pairs_generator._retriever = instantiate(retriever_cfg.retriever)

        if self.parsed_args.max_frame_lookahead is not None:
            if scene_optimizer.image_pairs_generator._retriever._matching_regime in [
                ImageMatchingRegime.SEQUENTIAL,
                ImageMatchingRegime.SEQUENTIAL_HILTI,
            ]:
                scene_optimizer.image_pairs_generator._retriever._max_frame_lookahead = (
                    self.parsed_args.max_frame_lookahead
                )
            elif (
                scene_optimizer.image_pairs_generator._retriever._matching_regime
                == ImageMatchingRegime.SEQUENTIAL_WITH_RETRIEVAL
            ):
                scene_optimizer.image_pairs_generator._retriever._seq_retriever._max_frame_lookahead = (
                    self.parsed_args.max_frame_lookahead
                )
            else:
                raise ValueError(
                    "`max_frame_lookahead` arg is incompatible with retriever matching regime "
                    f"{scene_optimizer.image_pairs_generator._retriever._matching_regime}"
                )
        if self.parsed_args.num_matched is not None:
            if (
                scene_optimizer.image_pairs_generator._retriever._matching_regime
                == ImageMatchingRegime.SEQUENTIAL_WITH_RETRIEVAL
            ):
                scene_optimizer.image_pairs_generator._retriever._similarity_retriever._num_matched = (
                    self.parsed_args.num_matched
                )
            elif scene_optimizer.image_pairs_generator._retriever._matching_regime == ImageMatchingRegime.RETRIEVAL:
                scene_optimizer.image_pairs_generator._retriever._num_matched = self.parsed_args.num_matched
            else:
                raise ValueError(
                    "`num_matched` arg is incompatible with retriever matching regime "
                    f"{scene_optimizer.image_pairs_generator._retriever._matching_regime}"
                )

        if self.parsed_args.mvs_off:
            scene_optimizer.run_dense_optimizer = False

        logger.info("\n\nSceneOptimizer: " + str(scene_optimizer))
        return scene_optimizer

    def setup_ssh_cluster_with_retries(self) -> SSHCluster:
        """Sets up SSH Cluster allowing multiple retries upon connection failures."""
        workers = OmegaConf.load(os.path.join("gtsfm", "configs", self.parsed_args.cluster_config))["workers"]
        scheduler = workers[0]
        connected = False
        retry_count = 0
        while retry_count < self.parsed_args.num_retry_cluster_connection and not connected:
            logger.info(f"Connecting to the cluster: attempt {retry_count + 1}")
            logger.info(f"Using {scheduler} as scheduler")
            logger.info(f"Using {workers} as workers")
            try:
                cluster = SSHCluster(
                    [scheduler] + workers,
                    scheduler_options={"dashboard_address": self.parsed_args.dashboard_port},
                    worker_options={
                        "n_workers": self.parsed_args.num_workers,
                        "nthreads": self.parsed_args.threads_per_worker,
                        "memory_limit": self.parsed_args.worker_memory_limit,
                    },
                )
                connected = True
            except Exception as e:
                logger.info(f"Worker failed to start: {str(e)}")
                retry_count += 1
        if not connected:
            raise ValueError(
                f"Connection to cluster could not be established after {self.parsed_args.num_retry_cluster_connection}"
                " attempts. Aborting..."
            )
        return cluster

    def run(self) -> GtsfmData:
        """Run the SceneOptimizer."""
        start_time = time.time()

        # Create dask cluster.
        if self.parsed_args.cluster_config:
            cluster = self.setup_ssh_cluster_with_retries()
            client = Client(cluster)
            # getting first worker's IP address and port to do IO
            io_worker = list(client.scheduler_info()["workers"].keys())[0]
            self.loader._input_worker = io_worker
            self.scene_optimizer._output_worker = io_worker
        else:
            local_cluster_kwargs = {
                "n_workers": self.parsed_args.num_workers,
                "threads_per_worker": self.parsed_args.threads_per_worker,
                "dashboard_address": self.parsed_args.dashboard_port
            }
            if self.parsed_args.worker_memory_limit is not None:
                local_cluster_kwargs["memory_limit"] = self.parsed_args.worker_memory_limit
            cluster = LocalCluster(**local_cluster_kwargs)
            client = Client(cluster)

        # Create process graph.
        process_graph_generator = ProcessGraphGenerator()
        if isinstance(self.scene_optimizer.correspondence_generator, ImageCorrespondenceGenerator):
            process_graph_generator.is_image_correspondence = True
        process_graph_generator.save_graph()

        retriever_start_time = time.time()
        with performance_report(filename="retriever-dask-report.html"):
            image_pair_indices = self.scene_optimizer.image_pairs_generator.generate_image_pairs(
                client=client,
                images=self.loader.get_all_images_as_futures(client),
                image_fnames=self.loader.image_filenames(),
                plots_output_dir=self.scene_optimizer._plot_base_path,
            )

        retriever_metrics = self.scene_optimizer.image_pairs_generator._retriever.evaluate(
            len(self.loader), image_pair_indices
        )
        retriever_duration_sec = time.time() - retriever_start_time
        retriever_metrics.add_metric(GtsfmMetric("retriever_duration_sec", retriever_duration_sec))
        logger.info("Image pair retrieval took %.2f sec.", retriever_duration_sec)

        intrinsics = self.loader.get_all_intrinsics()

        with performance_report(filename="correspondence-generator-dask-report.html"):
            correspondence_generation_start_time = time.time()
            (
                keypoints_list,
                putative_corr_idxs_dict,
            ) = self.scene_optimizer.correspondence_generator.generate_correspondences(
                client,
                self.loader.get_all_images_as_futures(client),
                image_pair_indices,
            )
            correspondence_generation_duration_sec = time.time() - correspondence_generation_start_time

            two_view_estimation_start_time = time.time()
            two_view_results_dict = run_two_view_estimator_as_futures(
                client,
                self.scene_optimizer.two_view_estimator,
                keypoints_list,
                putative_corr_idxs_dict,
                intrinsics,
                self.loader.get_relative_pose_priors(image_pair_indices),
                self.loader.get_gt_cameras(),
                gt_scene_mesh=self.loader.get_gt_scene_trimesh(),
            )
            two_view_estimation_duration_sec = time.time() - two_view_estimation_start_time

        i2Ri1_dict, i2Ui1_dict, v_corr_idxs_dict, two_view_reports_dict, frontend_uncertainty_dict = unzip_two_view_results(two_view_results_dict)

        if self.scene_optimizer._save_two_view_correspondences_viz:
            for i1, i2 in v_corr_idxs_dict.keys():
                image_i1 = self.loader.get_image(i1)
                image_i2 = self.loader.get_image(i2)
                viz_utils.save_twoview_correspondences_viz(
                    image_i1,
                    image_i2,
                    keypoints_list[i1],
                    keypoints_list[i2],
                    v_corr_idxs_dict[(i1, i2)],
                    two_view_report=two_view_reports_dict[(i1, i2)],
                    file_path=os.path.join(
                        self.scene_optimizer._plot_correspondence_path,
                        f"{i1}_{i2}__{image_i1.file_name}_{image_i2.file_name}.jpg",
                    ),
                )

        two_view_agg_metrics = two_view_estimator.aggregate_frontend_metrics(
            two_view_reports_dict=two_view_reports_dict,
            angular_err_threshold_deg=self.scene_optimizer._pose_angular_error_thresh,
            metric_group_name="verifier_summary_{}".format(two_view_estimator.POST_ISP_REPORT_TAG),
        )
        two_view_agg_metrics.add_metric(
            GtsfmMetric("total_correspondence_generation_duration_sec", correspondence_generation_duration_sec)
        )
        two_view_agg_metrics.add_metric(
            GtsfmMetric("total_two_view_estimation_duration_sec", two_view_estimation_duration_sec)
        )
        all_metrics_groups = [retriever_metrics, two_view_agg_metrics]

        delayed_sfm_result, delayed_io, delayed_mvo_metrics_groups = self.scene_optimizer.create_computation_graph(
            keypoints_list=keypoints_list,
            i2Ri1_dict=i2Ri1_dict,
            i2Ui1_dict=i2Ui1_dict,
            frontend_uncertainty_dict=frontend_uncertainty_dict,
            v_corr_idxs_dict=v_corr_idxs_dict,
            two_view_reports=two_view_reports_dict,
            num_images=len(self.loader),
            images=self.loader.create_computation_graph_for_images(),
            camera_intrinsics=intrinsics,
            relative_pose_priors=self.loader.get_relative_pose_priors(image_pair_indices),
            absolute_pose_priors=self.loader.get_absolute_pose_priors(),
            cameras_gt=self.loader.get_gt_cameras(),
            gt_wTi_list=self.loader.get_gt_poses(),
            gt_scene_mesh=self.loader.get_gt_scene_trimesh(),
        )

        with performance_report(filename="scene-optimizer-dask-report.html"):
            sfm_result, *other_results = dask.compute(delayed_sfm_result, *delayed_io, *delayed_mvo_metrics_groups)
        mvo_metrics_groups = [x for x in other_results if isinstance(x, GtsfmMetricsGroup)]

        assert isinstance(sfm_result, GtsfmData)
        all_metrics_groups.extend(mvo_metrics_groups)

        end_time = time.time()
        duration_sec = end_time - start_time
        logger.info("GTSFM took %.2f minutes to compute sparse multi-view result.", duration_sec / 60)

        total_summary_metrics = GtsfmMetricsGroup(
            "total_summary_metrics", [GtsfmMetric("total_runtime_sec", duration_sec)]
        )
        all_metrics_groups.append(total_summary_metrics)

        save_metrics_reports(all_metrics_groups, os.path.join(self.scene_optimizer.output_root, "result_metrics"))
        return sfm_result


def unzip_two_view_results(
    two_view_results: Dict[Tuple[int, int], TWO_VIEW_OUTPUT]
) -> Tuple[
    Dict[Tuple[int, int], Rot3],
    Dict[Tuple[int, int], Unit3],
    Dict[Tuple[int, int], np.ndarray],
    Dict[Tuple[int, int], TwoViewEstimationReport],
    Dict[Tuple[int, int], float],
]:
    """Unzip the tuple TWO_VIEW_OUTPUT into 1 dictionary for 1 element in the tuple."""
    i2Ri1_dict: Dict[Tuple[int, int], Rot3] = {}
    i2Ui1_dict: Dict[Tuple[int, int], Unit3] = {}
    v_corr_idxs_dict: Dict[Tuple[int, int], np.ndarray] = {}
    two_view_reports_dict: Dict[Tuple[int, int], TwoViewEstimationReport] = {}
    frontend_uncertainty_dict: Dict[Tuple[int, int], float] = {}

    for (i1, i2), two_view_output in two_view_results.items():
        i2Ri1 = two_view_output[0]
        i2Ui1 = two_view_output[1]
        if i2Ri1 is None or i2Ui1 is None:
            continue

        i2Ri1_dict[(i1, i2)] = i2Ri1
        i2Ui1_dict[(i1, i2)] = i2Ui1
        v_corr_idxs_dict[(i1, i2)] = two_view_output[2]
        two_view_reports_dict[(i1, i2)] = two_view_output[5]
        uncertainty = two_view_output[6]
        frontend_uncertainty_dict[(i1, i2)] = uncertainty
        print(f"{i1},{i2}: Uncertainty={uncertainty:.1f}, R_error_deg {two_view_output[5].R_error_deg:.1f}, U_error_deg {two_view_output[5].U_error_deg:.1f}", " num corr: ", v_corr_idxs_dict[(i1, i2)].shape)

<<<<<<< HEAD
    return i2Ri1_dict, i2Ui1_dict, v_corr_idxs_dict, two_view_reports_dict, frontend_uncertainty_dict
=======
    return i2Ri1_dict, i2Ui1_dict, v_corr_idxs_dict, two_view_reports_dict


def save_metrics_reports(metrics_group_list: List[GtsfmMetricsGroup], metrics_path: str) -> None:
    """Saves metrics to JSON and HTML report.

    Args:
        metrics_graph: List of GtsfmMetricsGroup from different modules wrapped as Delayed.
        metrics_path: Path to directory where computed metrics will be saved.
    """

    # Save metrics to JSON
    metrics_utils.save_metrics_as_json(metrics_group_list, metrics_path)
    metrics_utils.save_metrics_as_json(metrics_group_list, str(REACT_METRICS_PATH))

    metrics_report.generate_metrics_report_html(
        metrics_group_list, os.path.join(metrics_path, "gtsfm_metrics_report.html"), None
    )
>>>>>>> 727b80ec
<|MERGE_RESOLUTION|>--- conflicted
+++ resolved
@@ -443,10 +443,7 @@
         frontend_uncertainty_dict[(i1, i2)] = uncertainty
         print(f"{i1},{i2}: Uncertainty={uncertainty:.1f}, R_error_deg {two_view_output[5].R_error_deg:.1f}, U_error_deg {two_view_output[5].U_error_deg:.1f}", " num corr: ", v_corr_idxs_dict[(i1, i2)].shape)
 
-<<<<<<< HEAD
     return i2Ri1_dict, i2Ui1_dict, v_corr_idxs_dict, two_view_reports_dict, frontend_uncertainty_dict
-=======
-    return i2Ri1_dict, i2Ui1_dict, v_corr_idxs_dict, two_view_reports_dict
 
 
 def save_metrics_reports(metrics_group_list: List[GtsfmMetricsGroup], metrics_path: str) -> None:
@@ -464,4 +461,3 @@
     metrics_report.generate_metrics_report_html(
         metrics_group_list, os.path.join(metrics_path, "gtsfm_metrics_report.html"), None
     )
->>>>>>> 727b80ec
