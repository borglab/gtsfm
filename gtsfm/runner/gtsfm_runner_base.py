--- conflicted
+++ resolved
@@ -423,11 +423,6 @@
 
         for idx, subgraph_result_dict in enumerate(subgraph_two_view_results):
             logger.info(
-<<<<<<< HEAD
-                f"Creating computation graph for subgraph {idx+1}/{len(subgraph_two_view_results)} "
-                f"with {len(subgraph_result_dict)} image pairs")
-            
-=======
                 f"Creating computation graph for subgraph {idx + 1}/{len(subgraph_two_view_results)} "
                 f"with {    len(subgraph_result_dict)} image pairs"
             )
@@ -437,7 +432,6 @@
             else:
                 self.scene_optimizer.create_output_directories(idx + 1)
 
->>>>>>> 931d7233
             # Unzip the two-view results for this subgraph
             subgraph_i2Ri1_dict, subgraph_i2Ui1_dict, subgraph_v_corr_idxs_dict, _, subgraph_post_isp_reports = (
                 unzip_two_view_results(subgraph_result_dict)
@@ -445,23 +439,6 @@
 
             # Create computation graph for this subgraph
             if len(subgraph_i2Ri1_dict) > 0:  # Only process non-empty subgraphs
-<<<<<<< HEAD
-                (delayed_sfm_result, delayed_io, 
-                 delayed_mvo_metrics_groups) = self.scene_optimizer.create_computation_graph(
-                    keypoints_list=keypoints_list,
-                    i2Ri1_dict=subgraph_i2Ri1_dict,
-                    i2Ui1_dict=subgraph_i2Ui1_dict,
-                    v_corr_idxs_dict=subgraph_v_corr_idxs_dict,
-                    two_view_reports=subgraph_post_isp_reports,
-                    num_images=len(self.loader),
-                    images=self.loader.create_computation_graph_for_images(),
-                    camera_intrinsics=intrinsics,
-                    relative_pose_priors=self.loader.get_relative_pose_priors(list(subgraph_i2Ri1_dict.keys())),
-                    absolute_pose_priors=self.loader.get_absolute_pose_priors(),
-                    cameras_gt=self.loader.get_gt_cameras(),
-                    gt_wTi_list=self.loader.get_gt_poses(),
-                    gt_scene_mesh=self.loader.get_gt_scene_trimesh(),
-=======
                 delayed_sfm_result, delayed_io, delayed_mvo_metrics_groups = (
                     self.scene_optimizer.create_computation_graph(
                         keypoints_list=keypoints_list,
@@ -478,7 +455,6 @@
                         gt_wTi_list=self.loader.get_gt_poses(),
                         gt_scene_mesh=self.loader.get_gt_scene_trimesh(),
                     )
->>>>>>> 931d7233
                 )
                 all_delayed_sfm_results.append(delayed_sfm_result)
                 all_delayed_io.extend(delayed_io)
@@ -567,8 +543,6 @@
         metrics_group_list, os.path.join(metrics_path, "gtsfm_metrics_report.html"), None
     )
 
-<<<<<<< HEAD
-=======
 
 def merge_two_partition_results(poses1: dict[int, Pose3], poses2: dict[int, Pose3]) -> dict[int, Pose3]:
     """
@@ -591,5 +565,4 @@
     """
     keys, pairs = merging_utils._get_overlap_data(poses1, poses2)
     aTb = merging_utils._calculate_transform(pairs)
-    return merging_utils._merge_poses_final(poses1, poses2, keys, aTb)
->>>>>>> 931d7233
+    return merging_utils._merge_poses_final(poses1, poses2, keys, aTb)