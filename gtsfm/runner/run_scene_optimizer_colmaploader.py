--- conflicted
+++ resolved
@@ -14,91 +14,14 @@
 logger = logger_utils.get_logger()
 
 
-# fmt: off
-# Successive relaxation threshold pairs -- from strictest to loosest
-# `inlier ratio` is the minimum allowed inlier ratio w.r.t. the estimated model
-NUM_INLIERS_THRESHOLDS      =  [200, 175, 150, 125, 100, 75,  50,   25, 15] # noqa
-MIN_INLIER_RATIOS_THRESHOLDS = [0.6, 0.5, 0.4, 0.3, 0.2, 0.1, 0.1, 0.1, 0.1] # noqa
-# fmt: on
-
-
 def run_scene_optimizer(args: argparse.Namespace) -> None:
     """We solve the problem at varying level of difficulties, starting at the strictest
     setting, and gradually relaxing the problem until a sufficient number of inliers can be found.
     As for measurements that are fed to the backend, we require three times the number of input
     images, for sufficient redundancy in the graph.
     """
-    # create dask client only once, and will be re-used for all relaxations
-    cluster = LocalCluster(n_workers=args.num_workers, threads_per_worker=args.threads_per_worker)
+    start = time.time()
 
-    start = time.time()
-<<<<<<< HEAD
-
-    # try to relax the problem repeatedly
-    for (num_inliers_required, min_allowed_inlier_ratio_est_model) in zip(
-        NUM_INLIERS_THRESHOLDS, MIN_INLIER_RATIOS_THRESHOLDS
-    ):
-        with hydra.initialize_config_module(config_module="gtsfm.configs"):
-            # config is relative to the gtsfm module
-            cfg = hydra.compose(config_name=args.config_name)
-
-            # cannot easily modify the scene optimizer's attributes later, as children inherit from parent attributes
-            cfg["SceneOptimizer"]["two_view_estimator"]["min_num_inliers_acceptance"] = num_inliers_required
-            cfg["SceneOptimizer"]["two_view_estimator"]["verifier"][
-                "min_allowed_inlier_ratio_est_model"
-            ] = min_allowed_inlier_ratio_est_model
-
-            scene_optimizer: SceneOptimizer = instantiate(cfg.SceneOptimizer)
-            loader = ColmapLoader(
-                colmap_files_dirpath=args.colmap_files_dirpath,
-                images_dir=args.images_dir,
-                max_frame_lookahead=args.max_frame_lookahead,
-            )
-
-            logger.info(
-                "New #inliers threshold:  %d inliers", scene_optimizer.two_view_estimator._min_num_inliers_acceptance
-            )
-            logger.info(
-                "New min. inlier ratio threshold: %.1f inlier ratio",
-                scene_optimizer.two_view_estimator._verifier._min_allowed_inlier_ratio_est_model,
-            )
-
-            sfm_result_graph = scene_optimizer.create_computation_graph(
-                num_images=len(loader),
-                image_pair_indices=loader.get_valid_pairs(),
-                image_graph=loader.create_computation_graph_for_images(),
-                camera_intrinsics_graph=loader.create_computation_graph_for_intrinsics(),
-                image_shape_graph=loader.create_computation_graph_for_image_shapes(),
-                gt_pose_graph=loader.create_computation_graph_for_poses(),
-            )
-
-            try:
-                with Client(cluster), performance_report(filename="dask-report.html"):
-                    sfm_result = sfm_result_graph.compute()
-                assert isinstance(sfm_result, GtsfmData)
-
-                # check for success
-                frontend_result = io_utils.read_json_file("result_metrics/cycle_consistent_frontend_summary.json")
-                num_backend_input_pairs = frontend_result["cycle_consistent_frontend_summary"]["num_valid_image_pairs"]
-                num_required_backend_input_pairs = 3 * len(loader)
-                if num_backend_input_pairs < num_required_backend_input_pairs:
-                    logger.info("Too few measurements at this threshold, will try relaxing the problem...")
-                    logger.info(
-                        "Found only %d num_backend_input_pairs, needed %d",
-                        num_backend_input_pairs,
-                        num_required_backend_input_pairs,
-                    )
-                else:
-                    logger.info(
-                        "GTSFM Succeeded, with %d num_backend_input_pairs, needed %d",
-                        num_backend_input_pairs,
-                        num_required_backend_input_pairs,
-                    )
-                    break
-
-            except Exception:
-                logger.exception("Computation was unsuccessful, will try relaxing the problem ...")
-=======
     with hydra.initialize_config_module(config_module="gtsfm.configs"):
         # config is relative to the gtsfm module
         cfg = hydra.compose(config_name=args.config_name)
@@ -128,7 +51,6 @@
             sfm_result = sfm_result_graph.compute()
 
         assert isinstance(sfm_result, GtsfmData)
->>>>>>> ab223a82
 
     end = time.time()
     duration_sec = end - start
