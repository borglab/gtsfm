import argparse
import time
from pathlib import Path

import hydra
from dask.distributed import Client, LocalCluster, performance_report
from hydra.utils import instantiate

import gtsfm.utils.metrics as metrics_utils
import gtsfm.utils.logger as logger_utils
from gtsfm.common.gtsfm_data import GtsfmData
from gtsfm.loader.colmap_loader import ColmapLoader
from gtsfm.scene_optimizer import SceneOptimizer

logger = logger_utils.get_logger()


def run_scene_optimizer(args) -> None:
    """ """
    start = time.time()
    with hydra.initialize_config_module(config_module="gtsfm.configs"):
        # config is relative to the gtsfm module
        cfg = hydra.compose(config_name=args.config_name)

        scene_optimizer: SceneOptimizer = instantiate(cfg.SceneOptimizer)

        loader = ColmapLoader(
            colmap_files_dirpath=args.colmap_files_dirpath,
            images_dir=args.images_dir,
            max_frame_lookahead=args.max_frame_lookahead,
<<<<<<< HEAD
            known_focal_length=args.known_focal_length
=======
            max_resolution=args.max_resolution
>>>>>>> 06fa5a68
        )

        sfm_result_graph = scene_optimizer.create_computation_graph(
            num_images=len(loader),
            image_pair_indices=loader.get_valid_pairs(),
            image_graph=loader.create_computation_graph_for_images(),
            camera_intrinsics_graph=loader.create_computation_graph_for_intrinsics(),
            image_shape_graph=loader.create_computation_graph_for_image_shapes(),
            gt_pose_graph=loader.create_computation_graph_for_poses(),
        )

        # create dask client
        cluster = LocalCluster(n_workers=args.num_workers, threads_per_worker=args.threads_per_worker)

        with Client(cluster), performance_report(filename="dask-report.html"):
            sfm_result = sfm_result_graph.compute()

        assert isinstance(sfm_result, GtsfmData)
    end = time.time()
    duration = end - start
    logger.info(f"SfM took {duration:.2f} seconds to complete.")



if __name__ == "__main__":

    parser = argparse.ArgumentParser(description="GTSFM with intrinsics and image names stored in COLMAP-format")
    parser.add_argument(
        "--images_dir", type=str, required=True, help="path to directory containing png, jpeg, or jpg images files"
    )
    parser.add_argument(
        "--colmap_files_dirpath",
        type=str,
        default="",
        help="path to directory containing images.txt, points3D.txt, and cameras.txt (optional)",
    )
    parser.add_argument(
        "--max_frame_lookahead",
        type=int,
        default=1,
        help="maximum number of consecutive frames to consider for matching/co-visibility",
    )
    parser.add_argument(
        "--num_workers", type=int, default=1, help="Number of workers to start (processes, by default)",
    )
    parser.add_argument(
        "--threads_per_worker", type=int, default=1, help="Number of threads per each worker",
    )
    parser.add_argument(
        "--config_name",
        type=str,
        default="deep_front_end.yaml",
        help="Choose sift_front_end.yaml or deep_front_end.yaml",
    )
    parser.add_argument(
<<<<<<< HEAD
        "--known_focal_length",
        type=float,
        help="If camera focal length (in pixels) in known a priori",
=======
        "--max_resolution",
        type=int,
        default=760,
        help="integer representing maximum length of image's short side, e.g. for 1080p (1920 x 1080)"
        "max resolution should be 1080 pixels."
>>>>>>> 06fa5a68
    )

    args = parser.parse_args()

    run_scene_optimizer(args)
    metrics_utils.log_sfm_summary()<|MERGE_RESOLUTION|>--- conflicted
+++ resolved
@@ -28,11 +28,8 @@
             colmap_files_dirpath=args.colmap_files_dirpath,
             images_dir=args.images_dir,
             max_frame_lookahead=args.max_frame_lookahead,
-<<<<<<< HEAD
-            known_focal_length=args.known_focal_length
-=======
+            known_focal_length=args.known_focal_length,
             max_resolution=args.max_resolution
->>>>>>> 06fa5a68
         )
 
         sfm_result_graph = scene_optimizer.create_computation_graph(
@@ -88,17 +85,16 @@
         help="Choose sift_front_end.yaml or deep_front_end.yaml",
     )
     parser.add_argument(
-<<<<<<< HEAD
         "--known_focal_length",
         type=float,
         help="If camera focal length (in pixels) in known a priori",
-=======
+    )
+    parser.add_argument(
         "--max_resolution",
         type=int,
         default=760,
         help="integer representing maximum length of image's short side, e.g. for 1080p (1920 x 1080)"
         "max resolution should be 1080 pixels."
->>>>>>> 06fa5a68
     )
 
     args = parser.parse_args()
