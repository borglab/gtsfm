--- conflicted
+++ resolved
@@ -57,14 +57,6 @@
         camera_intrinsics_i1: Cal3Bundler,
         camera_intrinsics_i2: Cal3Bundler,
     ) -> Tuple[Optional[Rot3], Optional[Unit3], np.ndarray, float]:
-<<<<<<< HEAD
-        """ """
-        # return if not enough matches
-        if match_indices.shape[0] < self._min_matches:
-            logger.info('[LORANSAC] Not enough matches for verification.')
-            return self._failure_result 
-
-=======
         """Performs verification of correspondences between two images to recover the relative pose and indices of
         verified correspondences.
 
@@ -81,7 +73,11 @@
             Indices of verified correspondences, of shape (N, 2) with N <= N3. These are subset of match_indices.
             Inlier ratio of w.r.t. the estimated model, i.e. the #final RANSAC inliers/ #putatives.
         """
->>>>>>> 32f4ec98
+        # return if not enough matches
+        if match_indices.shape[0] < self._min_matches:
+            logger.info('[LORANSAC] Not enough matches for verification.')
+            return self._failure_result 
+
         uv_i1 = keypoints_i1.coordinates
         uv_i2 = keypoints_i2.coordinates
 
