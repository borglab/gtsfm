"""
Wrapper about COLMAP's LORANSAC Essential matrix estimation, using pycolmap's pybind API.

LORANSAC paper:
ftp://cmp.felk.cvut.cz/pub/cmp/articles/matas/chum-dagm03.pdf

On Linux and Mac, a python wheel is available:
https://pypi.org/project/pycolmap/#files

Authors: John Lambert
"""

from typing import Any, Dict, Optional, Tuple

import numpy as np
import pycolmap
from gtsam import Cal3Bundler, Rot3, Unit3

import gtsfm.frontend.verifier.verifier_base as verifier_base
import gtsfm.utils.logger as logger_utils
import gtsfm.utils.pycolmap_utils as pycolmap_utils
import gtsfm.utils.verification as verification_utils
from gtsfm.common.keypoints import Keypoints
from gtsfm.frontend.verifier.verifier_base import VerifierBase


logger = logger_utils.get_logger()


<<<<<<< HEAD
MIN_INLIER_RATIO = 0.001
MIN_NUM_TRIALS = 1000000
MAX_NUM_TRIALS = 10000000
=======
MIN_INLIER_RATIO = 0.01
MIN_NUM_TRIALS = 100000
MAX_NUM_TRIALS = 1000000
>>>>>>> dd555c51
CONFIDENCE = 0.999999


class LoRansac(VerifierBase):
    def __init__(
        self,
        use_intrinsics_in_verification: bool,
        estimation_threshold_px: float,
    ) -> None:
        """Initializes the verifier.

        (See https://github.com/mihaidusmanu/pycolmap/blob/master/essential_matrix.cc#L98)

        Args:
            use_intrinsics_in_verification: Flag to perform keypoint normalization and compute the essential matrix
                instead of fundamental matrix. This should be preferred when the exact intrinsics are known as opposed
                to approximating them from exif data.
            estimation_threshold_px: maximum distance (in pixels) to consider a match an inlier, under squared
                Sampson distance.
        """
        self._use_intrinsics_in_verification = use_intrinsics_in_verification
        self._estimation_threshold_px = estimation_threshold_px
        self._min_matches = (
            verifier_base.NUM_MATCHES_REQ_E_MATRIX
            if self._use_intrinsics_in_verification
            else verifier_base.NUM_MATCHES_REQ_F_MATRIX
        )

        # for failure, i2Ri1 = None, and i2Ui1 = None, and no verified correspondences, and inlier_ratio_est_model = 0
        self._failure_result = (None, None, np.array([], dtype=np.uint64), 0.0)

    def __estimate_essential_matrix(
        self,
        uv_i1: np.ndarray,
        uv_i2: np.ndarray,
        camera_intrinsics_i1: Cal3Bundler,
        camera_intrinsics_i2: Cal3Bundler,
    ) -> Dict[str, Any]:
        """Use the pycolmap Pybind wrapper to estimate an Essential matrix using LORANSAC.

        Args:
            uv_i1: array of shape (N3,2) representing coordinates of 2d points in image 1.
            uv_i2: array of shape (N3,2) representing corresponding coordinates of 2d points in image 2.
            camera_intrinsics_i1: intrinsics for image #i1.
            camera_intrinsics_i2: intrinsics for image #i2.

        Returns:
            dictionary containing result status code, estimated relative pose (R,t), and inlier mask.
        """
        camera_dict1 = pycolmap_utils.get_pycolmap_camera(camera_intrinsics_i1)
        camera_dict2 = pycolmap_utils.get_pycolmap_camera(camera_intrinsics_i2)

        result_dict = pycolmap.essential_matrix_estimation(
            uv_i1, uv_i2, camera_dict1, camera_dict2, max_error_px=self._estimation_threshold_px
        )
        return result_dict

    def verify(
        self,
        keypoints_i1: Keypoints,
        keypoints_i2: Keypoints,
        match_indices: np.ndarray,
        camera_intrinsics_i1: Cal3Bundler,
        camera_intrinsics_i2: Cal3Bundler,
    ) -> Tuple[Optional[Rot3], Optional[Unit3], np.ndarray, float]:
        """Performs verification of correspondences between two images to recover the relative pose and indices of
        verified correspondences.

        Args:
            keypoints_i1: detected features in image #i1.
            keypoints_i2: detected features in image #i2.
            match_indices: matches as indices of features from both images, of shape (N3, 2), where N3 <= min(N1, N2).
            camera_intrinsics_i1: intrinsics for image #i1.
            camera_intrinsics_i2: intrinsics for image #i2.

        Returns:
            Estimated rotation i2Ri1, or None if it cannot be estimated.
            Estimated unit translation i2Ui1, or None if it cannot be estimated.
            Indices of verified correspondences, of shape (N, 2) with N <= N3. These are subset of match_indices.
            Inlier ratio of w.r.t. the estimated model, i.e. the #final RANSAC inliers/ #putatives.
        """
        if match_indices.shape[0] < self._min_matches:
            logger.info("[LORANSAC] Not enough correspondences for verification.")
            return self._failure_result

        uv_i1 = keypoints_i1.coordinates[match_indices[:, 0]]
        uv_i2 = keypoints_i2.coordinates[match_indices[:, 1]]

        if self._use_intrinsics_in_verification:
            result_dict = self.__estimate_essential_matrix(uv_i1, uv_i2, camera_intrinsics_i1, camera_intrinsics_i2)
        else:
            result_dict = pycolmap.fundamental_matrix_estimation(
                uv_i1,
                uv_i2,
                max_error_px=self._estimation_threshold_px,
                min_inlier_ratio=MIN_INLIER_RATIO,
                min_num_trials=MIN_NUM_TRIALS,
                max_num_trials=MAX_NUM_TRIALS,
                confidence=CONFIDENCE,
            )

        success = result_dict["success"]
        if not success:
            matrix_type = "Essential" if self.use_intrinsics_in_verification else "Fundamental"
            logger.info(f"[LORANSAC] {matrix_type} matrix estimation unsuccessful.")
            return self._failure_result

        num_inliers = result_dict["num_inliers"]
        inlier_ratio_est_model = num_inliers / match_indices.shape[0]

        inlier_mask = np.array(result_dict["inliers"])
        v_corr_idxs = match_indices[inlier_mask]
        if self._use_intrinsics_in_verification:
            # case where E-matrix was estimated
            # See https://github.com/colmap/colmap/blob/dev/src/base/pose.h#L72 for quaternion coefficient ordering
            qw, qx, qy, qz = result_dict["qvec"]
            i2Ui1 = result_dict["tvec"]
            i2Ri1 = Rot3(qw, qx, qy, qz)
            i2Ui1 = Unit3(i2Ui1)
        else:
            # case where F-matrix was estimated
            i2Fi1 = result_dict["F"]
            i2Ei1 = verification_utils.fundamental_to_essential_matrix(
                i2Fi1, camera_intrinsics_i1, camera_intrinsics_i2
            )
            (i2Ri1, i2Ui1) = verification_utils.recover_relative_pose_from_essential_matrix(
                i2Ei1=i2Ei1,
                verified_coordinates_i1=uv_i1[inlier_mask],
                verified_coordinates_i2=uv_i2[inlier_mask],
                camera_intrinsics_i1=camera_intrinsics_i1,
                camera_intrinsics_i2=camera_intrinsics_i2,
            )
        return i2Ri1, i2Ui1, v_corr_idxs, inlier_ratio_est_model<|MERGE_RESOLUTION|>--- conflicted
+++ resolved
@@ -27,15 +27,9 @@
 logger = logger_utils.get_logger()
 
 
-<<<<<<< HEAD
 MIN_INLIER_RATIO = 0.001
 MIN_NUM_TRIALS = 1000000
 MAX_NUM_TRIALS = 10000000
-=======
-MIN_INLIER_RATIO = 0.01
-MIN_NUM_TRIALS = 100000
-MAX_NUM_TRIALS = 1000000
->>>>>>> dd555c51
 CONFIDENCE = 0.999999
 
 
