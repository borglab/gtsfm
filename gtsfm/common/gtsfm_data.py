"""Class to hold the tracks and cameras of a 3D scene.
This can be the output of either data association or of bundle adjustment.

Authors: Ayush Baid, John Lambert, Xiaolong Wu
"""

import itertools
from collections import defaultdict
from dataclasses import dataclass
from pathlib import Path
from typing import Any, Dict, Iterable, List, Mapping, Optional, Sequence, Tuple

import gtsam  # type: ignore
import numpy as np
from gtsam import Pose3, SfmTrack, Similarity3

import gtsfm.common.types as gtsfm_types
import gtsfm.utils.graph as graph_utils
import gtsfm.utils.images as image_utils
import gtsfm.utils.io as io_utils
import gtsfm.utils.logger as logger_utils
import gtsfm.utils.reprojection as reprojection
import thirdparty.colmap.scripts.python.read_write_model as colmap_io
from gtsfm.common.image import Image
from gtsfm.evaluation.metrics import GtsfmMetric
from gtsfm.products.visibility_graph import ImageIndexPairs
from gtsfm.utils import align, transform
from gtsfm.utils.pycolmap_utils import gtsfm_calibration_to_colmap_camera

logger = logger_utils.get_logger()

EQUALITY_TOLERANCE = 1e-5


@dataclass
class ImageInfo:
    """Metadata describing an image associated with a camera index."""

    name: Optional[str] = None
    shape: Optional[tuple[int, ...]] = None


class GtsfmData:
    """Class containing cameras and tracks, essentially describing the complete 3D scene.

    This class is needed over GTSAM's SfmData type because GTSAM's type does not allow for non-contiguous cameras.
    The situation of non-contiguous cameras can exists because of failures in front-end.
    """

    def __init__(
        self,
        number_images: int,
        cameras: Optional[Mapping[int, gtsfm_types.CAMERA_TYPE]] = None,
        tracks: Optional[List[SfmTrack]] = None,
    ) -> None:
        """Initializes the class.

        Args:
            number_images: number of images/cameras in the scene.
            cameras: Cameras in scene.
            tracks: SfmTracks in scene.
        """
        self._number_images = number_images
        self._cameras: dict[int, gtsfm_types.CAMERA_TYPE] = {}
        self._tracks: List[SfmTrack] = []
        self._image_info: dict[int, ImageInfo] = {}

        # Initialize from inputs if provided.
        if cameras is not None:
            for i, cam in cameras.items():
                self.add_camera(i, cam)
        if tracks is not None:
            for track in tracks:
                self.add_track(track)

    def __repr__(self) -> str:
        """String representation of the object."""
        return (
            f"GtsfmData("
            f"num_images={self._number_images}, "
            f"num_cameras={len(self._cameras)}, "
            f"num_tracks={len(self._tracks)})"
        )

    @classmethod
    def from_sfm_data(cls, sfm_data: gtsam.SfmData) -> "GtsfmData":
        """Initialize from gtsam.SfmData instance.

        Args:
            sfm_data: camera parameters and point tracks.

        Returns:
            A new GtsfmData instance.
        """
        num_images = sfm_data.numberCameras()
        gtsfm_data = cls(num_images)
        for i in range(num_images):
            camera = sfm_data.camera(i)
            gtsfm_data.add_camera(i, camera)
        for j in range(sfm_data.numberTracks()):
            gtsfm_data.add_track(sfm_data.track(j))

        return gtsfm_data

    @classmethod
    def read_colmap(cls, data_dir: str) -> "GtsfmData":
        """Reads in full scene reconstruction model from scene data stored in the COLMAP file format.

        Reference: https://colmap.github.io/format.html

        Args:
            data_dir: This directory should contain 3 files: either `cameras.txt`, `images.txt`, and `points3D.txt`, or
                `cameras.bin`, `images.bin`, and `points3D.bin`.

        Returns:
            A new GtsfmData instance.
        """
        # Determine whether scene data is stored in a text (txt) or binary (bin) file format.
        if Path(data_dir, "images.txt").exists():
            file_format = ".txt"
        elif Path(data_dir, "images.bin").exists():
            file_format = ".bin"
        else:
            raise ValueError(
                f"Unknown file format, as neither `{data_dir}/images.txt` or `{data_dir}/images.bin` could be found."
            )
        cameras, images, points3d = colmap_io.read_model(path=data_dir, ext=file_format)
        tracks = io_utils.tracks_from_colmap(images, points3d)
        image_data = io_utils.image_data_from_colmap(cameras, images)
        gtsam_cameras = {}
        for i, (_, wTi, calibration, _) in enumerate(image_data):
            camera_type = gtsfm_types.get_camera_class_for_calibration(calibration)
            gtsam_cameras[i] = camera_type(wTi, calibration)  # type: ignore

        gtsfm_data = cls(len(images), gtsam_cameras, tracks)
        for i, (image_name, _, _, image_shape) in enumerate(image_data):
            gtsfm_data.set_image_info(i, name=image_name, shape=image_shape)
        return gtsfm_data

    @classmethod
    def read_bal(cls, file_path: str) -> "GtsfmData":
        """Read a Bundle Adjustment in the Large" (BAL) file.

        See https://grail.cs.washington.edu/projects/bal/ for more details on the format.

        Args:
            file_path: File path of the BAL file.

        Returns:
            The data as a GtsfmData object.
        """
        sfm_data = gtsam.readBal(file_path)
        return cls.from_sfm_data(sfm_data)

    @classmethod
    def read_bundler(cls, file_path: str) -> "GtsfmData":
        """Read a Bundler file.

        Args:
            file_path: File path of the Bundler file.

        Returns:
            The data as a GtsfmData object.
        """
        sfm_data = gtsam.SfmData.FromBundlerFile(file_path)
        return cls.from_sfm_data(sfm_data)

    def __eq__(self, other: object) -> bool:
        """Checks equality with the other object."""

        if not isinstance(other, GtsfmData):
            return False

        if self._number_images != other.number_images():
            return False

        for i, cam in self._cameras.items():
            other_cam = other.get_camera(i)
            assert other_cam is not None
            if not cam.equals(other_cam, EQUALITY_TOLERANCE):  # type: ignore
                return False

        for j in range(self.number_tracks()):
            track = self.get_track(j)
            other_track = other.get_track(j)

            if track.numberMeasurements() != other_track.numberMeasurements():
                return False

            for k in range(track.numberMeasurements()):
                i, uv = track.measurement(k)
                other_i, other_uv = other_track.measurement(k)

                if i != other_i:
                    return False
                if not np.allclose(uv, other_uv):
                    return False

        return True

    def number_images(self) -> int:
        """Returns the number of images."""
        return self._number_images

    def tracks(self) -> List[SfmTrack]:
        """Returns all tracks."""
        return self._tracks

    def number_tracks(self) -> int:
        """Returns the number of tracks."""
        return len(self._tracks)

    def set_image_info(
        self,
        index: int,
        *,
        name: Optional[str] = None,
        shape: Optional[tuple[int, ...]] = None,
    ) -> None:
        """Attach optional metadata for image ``index``."""
        info = self._image_info.get(index, ImageInfo())
        if name is not None:
            info.name = str(name)
        if shape is not None:
            info.shape = tuple(int(x) for x in shape)
        self._image_info[index] = info

    def clone_with_image_data(self, images_by_index: Mapping[int, Image]) -> "GtsfmData":
        """Return a copy with image metadata populated and track RGB colors."""
        cloned = GtsfmData(self.number_images())
        cloned._image_info = self._clone_image_info()

        # Copy all cameras
        for idx, camera in self.cameras().items():
            cloned.add_camera(idx, camera)

        # Set image metadata from provided images
        for idx, img in images_by_index.items():
            if idx < 0 or idx >= cloned.number_images():
                continue
            info = cloned.get_image_info(idx)
            if info.name is None and img.file_name is not None:
                cloned.set_image_info(idx, name=img.file_name)
            if info.shape is None:
                cloned.set_image_info(idx, shape=img.shape)

        # Color and add all tracks
        for j in range(self.number_tracks()):
            src_track = self.get_track(j)
            colored_track = SfmTrack(src_track.point3())

            # Copy all measurements
            for k in range(src_track.numberMeasurements()):
                image_idx, uv = src_track.measurement(k)
                colored_track.addMeasurement(image_idx, uv)

            # Get color using the utility function (mean-based)
            r, g, b = image_utils.get_average_point_color(src_track, images_by_index)
            colored_track.r = r
            colored_track.g = g
            colored_track.b = b

            cloned.add_track(colored_track)

        return cloned

    def get_image_info(self, index: int) -> ImageInfo:
        """Return metadata describing image ``index`` (lazily created)."""
        if index not in self._image_info:
            self._image_info[index] = ImageInfo()
        return self._image_info[index]

    def image_filenames(self) -> List[Optional[str]]:
        """Return list of image filenames, ordered by index."""
        return [self.get_image_info(i).name for i in range(self.number_images())]

    def image_shapes(self) -> List[Optional[tuple[int, ...]]]:
        """Return list of image shapes, ordered by index."""
        return [self.get_image_info(i).shape for i in range(self.number_images())]

    def _clone_image_info(self, indices: Optional[Iterable[int]] = None) -> dict[int, ImageInfo]:
        """Create a shallow copy of stored image metadata."""
        cloned: dict[int, ImageInfo] = {}
        source_indices = indices if indices is not None else self._image_info.keys()
        for idx in list(source_indices):
            if idx in self._image_info:
                info = self._image_info[idx]
                cloned[idx] = ImageInfo(name=info.name, shape=info.shape)
        return cloned

    def _default_image_filename(self, index: int) -> str:
        """Return a placeholder filename for ``index``."""
        return f"image_{index:06d}.jpg"

    def _fallback_image_shape(self, index: int) -> tuple[int, int]:
        """Derive a plausible image shape from calibration when metadata is absent."""
        camera = self.get_camera(index)
        if camera is not None:
            calibration = camera.calibration()
            cx = getattr(calibration, "px", None)
            cy = getattr(calibration, "py", None)
            if callable(cx):
                cx = cx()
            if callable(cy):
                cy = cy()
            if isinstance(cx, (int, float)) and isinstance(cy, (int, float)):
                width = max(int(round(cx * 2)), 1)
                height = max(int(round(cy * 2)), 1)
                return (height, width)
        return (1, 1)

    def _normalize_shape(self, index: int, shape: Optional[tuple[int, ...]]) -> tuple[int, int]:
        """Ensure shapes are stored as (H, W) even if channels are present or missing."""
        if shape is None:
            return self._fallback_image_shape(index)
        if len(shape) == 0:
            return self._fallback_image_shape(index)
        height = int(shape[0])
        width = int(shape[1]) if len(shape) > 1 else height
        if height <= 0 or width <= 0:
            return self._fallback_image_shape(index)
        return (height, width)

    def _resolve_image_filename(self, index: int, name: Optional[str]) -> str:
        """Return a concrete filename, inventing a placeholder if missing."""
        if name is None or name == "":
            info = self._image_info.get(index)
            if info is not None and info.name:
                return info.name
            return self._default_image_filename(index)
        return name

    def get_valid_camera_indices(self) -> List[int]:
        """Returns indices of valid cameras."""
        return list(self._cameras.keys())

    def cameras(self) -> Dict[int, gtsfm_types.CAMERA_TYPE]:
        """Returns a dictionary of all cameras indexed by their image indices."""
        return self._cameras

    def get_camera(self, index: int) -> Optional[gtsfm_types.CAMERA_TYPE]:
        """Returns camera for given index, or None."""
        return self._cameras.get(index)

    def poses(self) -> Dict[int, Pose3]:
        """Returns poses as a dictionary, without missing poses."""
        return {i: cam.pose() for i, cam in self._cameras.items() if cam is not None}

    def get_camera_poses(self) -> List[Optional[Pose3]]:
        """Returns poses for all cameras (wTi), including missing ones as None."""
        cameras = [self.get_camera(i) for i in range(self.number_images())]
        poses = [camera.pose() if camera is not None else None for camera in cameras]
        return poses

    def get_track(self, index: int) -> SfmTrack:
        """Returns track at given index."""
        return self._tracks[index]

    def add_track(self, track: SfmTrack) -> bool:
        """Adds a track if all cameras exist; returns success flag."""
        for j in range(track.numberMeasurements()):
            i, _ = track.measurement(j)
            if i not in self._cameras:
                return False
        self._tracks.append(track)
        return True

    def get_tracks(self) -> List[SfmTrack]:
        """Returns all tracks."""
        return self._tracks

    def add_camera(self, index: int, camera: gtsfm_types.CAMERA_TYPE) -> None:
        """Adds camera at index if not already present."""
        if camera is None:
            raise ValueError("Camera cannot be None, should be a valid camera")
        if index not in self._cameras:
            self._cameras[index] = camera
            self.get_image_info(index)  # ensure metadata entry exists

    def get_track_length_statistics(self) -> Tuple[float, float]:
        """Compute mean and median lengths of all the tracks.

        Returns:
            Mean track length.
            Median track length.
        """
        if self.number_tracks() == 0:
            return 0, 0

        track_lengths = self.get_track_lengths()
        return float(np.mean(track_lengths)), float(np.median(track_lengths))

    def get_track_lengths(self) -> np.ndarray:
        """Get an array containing the lengths of all tracks.

        Returns:
            Array containing all track lengths.
        """
        if self.number_tracks() == 0:
            return np.array([], dtype=np.uint32)

        track_lengths = [self.get_track(j).numberMeasurements() for j in range(self.number_tracks())]
        return np.array(track_lengths, dtype=np.uint32)

    def select_largest_connected_component(self, extra_camera_edges: Optional[ImageIndexPairs] = None) -> "GtsfmData":
        """Selects the subset of data belonging to the largest connected component of the graph where the edges are
        between cameras which feature in the same track.

        Args:
            extra_camera_edges (optional): edges which are to be considered as part of the graph when computing
                                           connected components.
        Returns:
            New GtSfmData object with the subset of tracks and cameras.
        """
        camera_edges = []
        for sfm_track in self._tracks:
            cameras_in_use = []
            for m_idx in range(sfm_track.numberMeasurements()):
                i, _ = sfm_track.measurement(m_idx)
                cameras_in_use.append(i)

            # Recreate track connectivity from track information
            # For example: a track has cameras [0, 2, 5]. In that case we will add pairs (0, 2), (0, 5), (2, 5)
            camera_edges += list(itertools.combinations(cameras_in_use, 2))

        # TODO(Ayush): add unit tests for extra camera edges
        if extra_camera_edges is not None:
            camera_edges += extra_camera_edges

        if len(camera_edges) == 0:
            return GtsfmData(self._number_images)

        cameras_in_largest_cc = graph_utils.get_nodes_in_largest_connected_component(camera_edges)
        logger.info(
            "Largest connected component contains {} of {} cameras returned by front-end (of {} total imgs)".format(
                len(cameras_in_largest_cc), len(self.get_valid_camera_indices()), self._number_images
            )
        )
        return GtsfmData.from_selected_cameras(self, cameras_in_largest_cc)

    @classmethod
    def from_cameras_and_tracks(
        cls,
        cameras: Mapping[int, gtsfm_types.CAMERA_TYPE],
        tracks: List[SfmTrack],
        number_images: int,
        image_info: Optional[Mapping[int, ImageInfo]] = None,
    ) -> "GtsfmData":
        """Creates a GtsfmData object from a pre-existing set of cameras and tracks."""
        new_data = cls(number_images=number_images)
        new_data._cameras = dict(cameras)
        new_data._tracks = tracks
        if image_info is not None:
            new_data._image_info = {
                idx: ImageInfo(name=info.name, shape=info.shape) for idx, info in image_info.items()
            }
        return new_data

    @classmethod
    def from_selected_cameras(cls, gtsfm_data: "GtsfmData", camera_indices: List[int]) -> "GtsfmData":
        """Selects the cameras in the input list and the tracks associated with those cameras.

        Args:
            gtsfm_data: data to pick the cameras from.
            camera_indices: camera indices to select and keep in the new data.

        Returns:
            New object with the selected cameras and associated tracks.
        """
        new_data = cls(number_images=gtsfm_data.number_images())

        for i in gtsfm_data.get_valid_camera_indices():
            if i in camera_indices:
                camera_i = gtsfm_data.get_camera(i)
                assert camera_i is not None
                new_data.add_camera(i, camera_i)
                source_info = gtsfm_data.get_image_info(i)
                new_data.set_image_info(i, name=source_info.name, shape=source_info.shape)

        new_camera_indices = new_data.get_valid_camera_indices()

        # add tracks which have all the camera present in new data
        for j in range(gtsfm_data.number_tracks()):
            track = gtsfm_data.get_track(j)
            is_valid = True
            for k in range(track.numberMeasurements()):
                i, _ = track.measurement(k)
                if i not in new_camera_indices:
                    is_valid = False
                    break
            if is_valid:
                new_data.add_track(track)

        return new_data

    def get_scene_reprojection_errors(self) -> np.ndarray:
        """Get the scene reprojection errors for all 3D points and all associated measurements.

        Returns:
            Reprojection errors (measured in pixels) as a 1D numpy array.
        """
        scene_reproj_errors: List[float] = []
        for track in self._tracks:
            track_errors, _ = reprojection.compute_track_reprojection_errors(self._cameras, track)
            # passing an array argument to .extend() will convert the array to a list, and append its elements
            scene_reproj_errors.extend(track_errors)

        return np.array(scene_reproj_errors)

    def aggregate_metrics(self) -> Mapping[str, Any]:
        """Aggregate metrics about the reprojection errors and 3d track lengths (summary stats).

        Args:
            ba_data: bundle adjustment result

        Returns:
            dictionary containing metrics of bundle adjustment result
        """
        track_lengths_3d = self.get_track_lengths()
        scene_reproj_errors = self.get_scene_reprojection_errors()

        def convert_to_rounded_float(x):
            return int(np.round(x, 3))

        stats_dict: dict[str, int | dict[str, int]] = {}
        stats_dict["number_tracks"] = self.number_tracks()
        stats_dict["3d_track_lengths"] = {
            "min": convert_to_rounded_float(track_lengths_3d.min()),
            "mean": convert_to_rounded_float(np.mean(track_lengths_3d)),
            "median": convert_to_rounded_float(np.median(track_lengths_3d)),
            "max": convert_to_rounded_float(track_lengths_3d.max()),
        }
        stats_dict["reprojection_errors_px"] = {
            "min": convert_to_rounded_float(np.nanmin(scene_reproj_errors)),
            "mean": convert_to_rounded_float(np.nanmean(scene_reproj_errors)),
            "median": convert_to_rounded_float(np.nanmedian(scene_reproj_errors)),
            "max": convert_to_rounded_float(np.nanmax(scene_reproj_errors)),
        }
        return stats_dict

    def get_avg_scene_reprojection_error(self) -> float:
        """Get average reprojection error for all 3d points in the entire scene

        Returns:
            Average of reprojection errors for every 3d point to its 2d measurements
        """
        scene_reproj_errors = self.get_scene_reprojection_errors()
        scene_avg_reproj_error = np.nan if np.isnan(scene_reproj_errors).all() else np.nanmean(scene_reproj_errors)
        return float(scene_avg_reproj_error)

    def log_scene_reprojection_error_stats(self) -> None:
        """Logs reprojection error stats for all 3d points in the entire scene."""
        scene_reproj_errors = self.get_scene_reprojection_errors()
        logger.info(
            "Min scene reproj error: %.3f", np.nanmin(scene_reproj_errors) if len(scene_reproj_errors) else np.nan
        )
        logger.info(
            "Avg scene reproj error: %.3f", np.nanmean(scene_reproj_errors) if len(scene_reproj_errors) else np.nan
        )
        logger.info(
            "Median scene reproj error: %.3f", np.nanmedian(scene_reproj_errors) if len(scene_reproj_errors) else np.nan
        )
        logger.info(
            "Max scene reproj error: %.3f", np.nanmax(scene_reproj_errors) if len(scene_reproj_errors) else np.nan
        )

    def __validate_track(self, track: SfmTrack, reproj_err_thresh: float) -> bool:
        """Validates a track based on reprojection errors and cheirality checks.

        Args:
            track: track with 3D landmark and measurements.
            reproj_err_thresh: reprojection err threshold for each measurement.

        Returns:
            validity of the track.
        """
        errors, avg_reproj_error = reprojection.compute_track_reprojection_errors(self._cameras, track)
        # track is valid as all measurements have error below the threshold
        cheirality_success = np.all(~np.isnan(errors))
        return bool(np.all(errors < reproj_err_thresh) and cheirality_success)

    def filter_landmarks(self, reproj_err_thresh: float = 5) -> Tuple["GtsfmData", List[bool]]:
        """Filters out landmarks with high reprojection error

        Args:
            reproj_err_thresh: reprojection err threshold for each measurement.

        Returns:
            New instance, and list of valid flags, one for each track.
        """
        # TODO: move this function to utils or GTSAM
        filtered_data = GtsfmData(self.number_images())

        valid_mask = [self.__validate_track(track, reproj_err_thresh) for track in self._tracks]

        for track, valid in zip(self._tracks, valid_mask):
            if not valid:
                continue
            # check if all cameras with measurement in this track have already been added
            for k in range(track.numberMeasurements()):
                i, _ = track.measurement(k)
                camera_i = self.get_camera(i)
                assert camera_i is not None
                filtered_data.add_camera(i, camera_i)
                source_info = self.get_image_info(i)
                filtered_data.set_image_info(i, name=source_info.name, shape=source_info.shape)
            filtered_data.add_track(track)

        return filtered_data, valid_mask

    def align_via_sim3_and_transform(self, aTi_list: Sequence[Optional[Pose3]]) -> "GtsfmData":
        """Return a copy of the scene aligned to the supplied reference poses via Sim(3).

        Args:
            wTi_list_ref: Reference/target camera poses, ordered by camera index.

        Returns:
            New GtsfmData aligned to the reference pose graph.
        """
        aSb = self.align_to_poses_via_sim3(aTi_list)
        return self.transform_with_sim3(aSb)

    def get_metrics(self, suffix: str, store_full_data: bool = False) -> List[GtsfmMetric]:
        """Helper to get bundle adjustment metrics from a GtsfmData object with a suffix for metric names."""
        metrics = []
        metrics.append(GtsfmMetric(name="number_cameras", data=len(self.get_valid_camera_indices())))
        metrics.append(GtsfmMetric("number_tracks" + suffix, self.number_tracks()))
        metrics.append(
            GtsfmMetric(
                name="3d_track_lengths" + suffix,
                data=self.get_track_lengths(),
                plot_type=GtsfmMetric.PlotType.HISTOGRAM,
                store_full_data=store_full_data,
            )
        )
        metrics.append(
            GtsfmMetric(
                name=f"reprojection_errors{suffix}_px",
                data=self.get_scene_reprojection_errors(),
                store_full_data=store_full_data,
                plot_type=GtsfmMetric.PlotType.BOX,
            )
        )
        return metrics

    def align_to_poses_via_sim3(self, aTi_list: Sequence[Optional[Pose3]]) -> Similarity3:
        """Estimate a Sim(3) transformation that aligns the scene to the supplied reference poses.

        Args:
            wTi_list_ref: Reference/target camera poses, ordered by camera index.

        Returns:
            The estimated Sim(3) transformation aSb.
        """
        bTi_list = self.get_camera_poses()
        return align.sim3_from_optional_Pose3s(aTi_list, bTi_list)

    def transform_with_sim3(self, aSb: Similarity3) -> "GtsfmData":
        """Assume current tracks and cameras are in frame "b", then transport them to frame "a".

        Returns:
            New GtsfmData object which has been transformed from frame b to frame a.
        """
        bTi_list = self.get_camera_poses()
        aTi_list = [aSb.transformFrom(bTi) if bTi is not None else None for bTi in bTi_list]
        aligned_data = GtsfmData(number_images=self.number_images())
        aligned_data._image_info = self._clone_image_info(range(self.number_images()))

        # Update the camera poses to their aligned poses, but use the previous calibration.
        for i, aTi in enumerate(aTi_list):
            if aTi is None:
                continue
            camera_i = self.get_camera(i)
            assert camera_i is not None
            calibration = camera_i.calibration()
            camera_type = gtsfm_types.get_camera_class_for_calibration(calibration)
            aligned_data.add_camera(i, camera_type(aTi, calibration))  # type: ignore
        # Align estimated tracks to ground truth.
        for j in range(self.number_tracks()):
            track_b = self.get_track(index=j)
            track_a = transform.track_with_sim3(aSb, track_b)
            aligned_data.add_track(track_a)

        return aligned_data

    def merged_with(self, other: "GtsfmData", aSb: Similarity3) -> "GtsfmData":
        """Return a new scene containing self and ``other`` expressed in this scene's frame.

        Args:
            other: Scene to merge, currently expressed in frame ``b``.
            aSb: Transform taking geometry from frame ``b`` to frame ``a`` (this scene).

        Returns:
            New ``GtsfmData`` containing cameras and tracks from both inputs.
        """
        merged_cameras = dict(self.cameras())
        transformed_other_cameras = transform.camera_map_with_sim3(aSb, other.cameras())
        for key, camera in transformed_other_cameras.items():
            if key not in merged_cameras:
                merged_cameras[key] = camera

        merged_tracks = list(self.tracks())
        merged_tracks.extend(transform.tracks_with_sim3(aSb, other.tracks()))

        max_camera_index = max(merged_cameras.keys()) if merged_cameras else -1
        number_images = max(self.number_images(), other.number_images(), max_camera_index + 1)
        merged_data = GtsfmData(number_images=number_images)
        merged_data._image_info = self._clone_image_info(range(self.number_images()))
        for idx, info in other._image_info.items():
            merged_info = merged_data.get_image_info(idx)
            if merged_info.name is None and info.name is not None:
                merged_data.set_image_info(idx, name=info.name)
            if merged_info.shape is None and info.shape is not None:
                merged_data.set_image_info(idx, shape=info.shape)

        for key, camera in merged_cameras.items():
            merged_data.add_camera(key, camera)

        for track in merged_tracks:
            merged_data._tracks.append(track)

        return merged_data

    def downsample(self, fraction_points_to_keep: float, seed: int = 42) -> "GtsfmData":
        """Downsample the number of 3D points in the scene by randomly selecting a fraction of them."""
        # TODO(Frank): extend to downsample cameras as well
        rng = np.random.default_rng(seed)
        num_tracks = self.number_tracks()
        indices_to_keep = rng.choice(num_tracks, size=int(num_tracks * fraction_points_to_keep), replace=False)
        downsampled_tracks = [self._tracks[idx] for idx in indices_to_keep]
        downsampled = GtsfmData(self.number_images(), self.cameras(), downsampled_tracks)
        downsampled._image_info = self._clone_image_info(range(self.number_images()))
        return downsampled

    # COLMAP export functions

    def write_cameras(self, save_dir: str | Path, image_shapes: Sequence[Tuple[int, int]]) -> None:
        """Writes the camera data file in the COLMAP format.

        Reference: https://colmap.github.io/format.html#cameras-txt

        Args:
            save_dir: Folder to put the cameras.txt file in.
            image_shapes: List of all image shapes for this scene, in order of image index.
        """
        dir_path = Path(save_dir)
        dir_path.mkdir(parents=True, exist_ok=True)

        # TODO: handle shared intrinsics
        file_path = dir_path / "cameras.txt"
        with open(file_path, "w") as f:
            f.write("# Camera list with one line of data per camera:\n")
            f.write("#   CAMERA_ID, MODEL, WIDTH, HEIGHT, PARAMS[]\n")
            # note that we save the number of estimated cameras, not the number of input images,
            # which would instead be self.number_images().
            f.write(f"# Number of cameras: {len(self.get_valid_camera_indices())}\n")

            for i in self.get_valid_camera_indices():
                camera_i = self.get_camera(i)
                assert camera_i is not None, "Camera %d is None" % i
                gtsfm_cal = camera_i.calibration()
                if i < len(image_shapes):
                    height, width = image_shapes[i]
                else:
                    height, width = self._fallback_image_shape(i)
                colmap_cam = gtsfm_calibration_to_colmap_camera(i, gtsfm_cal, height, width)
                to_write = [colmap_cam.id, colmap_cam.model, colmap_cam.width, colmap_cam.height, *colmap_cam.params]
                line = " ".join([str(elem) for elem in to_write])
                f.write(line + "\n")

    def write_images(self, save_dir: str | Path, image_filenames: Sequence[str]) -> None:
        """Writes the image data file in the COLMAP format.

        Reference: https://colmap.github.io/format.html#images-txt
        Note: the "Number of images" saved to the .txt file is not the number of images
        fed to the SfM algorithm, but rather the number of localized camera poses/images,
        which COLMAP refers to as the "reconstructed cameras".

        Args:
            image_filenames: List of all image file names for this scene, in order of image index.
            save_dir: Folder to put the images.txt file in.
        """
        dir_path = Path(save_dir)
        dir_path.mkdir(parents=True, exist_ok=True)

        num_imgs = self.number_images()

        image_id_num_measurements: defaultdict[int, int] = defaultdict(int)
        for j in range(self.number_tracks()):
            track = self.get_track(j)
            for k in range(track.numberMeasurements()):
                image_id, uv_measured = track.measurement(k)
                image_id_num_measurements[image_id] += 1
        mean_obs_per_img = (
            sum(image_id_num_measurements.values()) / len(image_id_num_measurements)
            if len(image_id_num_measurements)
            else 0
        )

        file_path = dir_path / "images.txt"
        with open(file_path, "w") as f:
            f.write("# Image list with two lines of data per image:\n")
            f.write("#   IMAGE_ID, QW, QX, QY, QZ, TX, TY, TZ, CAMERA_ID, NAME\n")
            f.write("#   POINTS2D[] as (X, Y, POINT3D_ID)\n")
            f.write(f"# Number of images: {num_imgs}, mean observations per image: {mean_obs_per_img:.3f}\n")

            for i in self.get_valid_camera_indices():
                camera = self.get_camera(i)
                assert camera is not None, "Camera %d is None" % i
                # COLMAP exports camera extrinsics (cTw), not the poses (wTc), so must invert
                iTw = camera.pose().inverse()
                iRw_quaternion = iTw.rotation().toQuaternion()
                itw = iTw.translation()
                tx, ty, tz = itw
                qw, qx, qy, qz = iRw_quaternion.w(), iRw_quaternion.x(), iRw_quaternion.y(), iRw_quaternion.z()

                filename = image_filenames[i] if i < len(image_filenames) else None
                resolved_name = self._resolve_image_filename(i, filename)
                f.write(f"{i} {qw} {qx} {qy} {qz} {tx} {ty} {tz} {i} {resolved_name}\n")

                # write out points2d
                for j in range(self.number_tracks()):
                    track = self.get_track(j)
                    for k in range(track.numberMeasurements()):
                        # write each measurement
                        image_id, uv_measured = track.measurement(k)
                        if image_id == i:
                            f.write(f" {uv_measured[0]:.3f} {uv_measured[1]:.3f} {j}")
                f.write("\n")

    def write_points(self, save_dir: str | Path) -> None:
        """Writes the point cloud data file in the COLMAP format.

        Reference: https://colmap.github.io/format.html#points3d-txt

        Args:
            self: Scene data to write.
            save_dir: Folder to put the points3D.txt file in.
        """
        dir_path = Path(save_dir)
        dir_path.mkdir(parents=True, exist_ok=True)

        num_pts = self.number_tracks()
        avg_track_length, _ = self.get_track_length_statistics()

        file_path = dir_path / "points3D.txt"
        with open(file_path, "w") as f:
            f.write("# 3D point list with one line of data per point:\n")
            f.write("#   POINT3D_ID, X, Y, Z, R, G, B, ERROR, TRACK[] as (IMAGE_ID, POINT2D_IDX)\n")
            f.write(f"# Number of points: {num_pts}, mean track length: {np.round(avg_track_length, 2)}\n")

            # TODO: assign unique indices to all keypoints (2d points)
            point2d_idx = 0

            for j in range(num_pts):
                track = self.get_track(j)

<<<<<<< HEAD
                r = int(max(0, min(255, getattr(track, "r", 0))))
                g = int(max(0, min(255, getattr(track, "g", 0))))
                b = int(max(0, min(255, getattr(track, "b", 0))))
                _, avg_track_error = reprojection.compute_track_reprojection_errors(self._cameras, track)
=======
                r, g, b = (
                    image_utils.get_average_point_color(track, images_list)
                    if images_list is not None
                    else (int(track.r), int(track.g), int(track.b))
                )
>>>>>>> 2d51633a
                x, y, z = track.point3()

                if track.numberMeasurements() > 0:
                    _, avg_track_error = reprojection.compute_track_reprojection_errors(self._cameras, track)
                    f.write(f"{j} {x} {y} {z} {r} {g} {b} {np.round(avg_track_error, 2)} ")
                    for k in range(track.numberMeasurements()):
                        i, uv_measured = track.measurement(k)
                        f.write(f"{i} {point2d_idx} ")
                    f.write("\n")
                else:
                    # For tracks with no measurements (e.g., from dense point clouds), error is 0.
                    avg_track_error = 0.0
                    f.write(f"{j} {x} {y} {z} {r} {g} {b} {np.round(avg_track_error, 2)} \n")

    def export_as_colmap_text(
        self,
        save_dir: str | Path,
    ) -> None:
        """Emulates the COLMAP option to `Export model as text`.

        Three text files will be saved to disk: "points3D.txt", "images.txt", and "cameras.txt".

        Args:
            save_dir: Folder where text files will be saved.
        """
        num_images = self.number_images()
        resolved_shapes: List[Optional[tuple[int, ...]]] = [self.get_image_info(i).shape for i in range(num_images)]
        resolved_names: List[Optional[str]] = [self.get_image_info(i).name for i in range(num_images)]

        normalized_shapes: List[tuple[int, int]] = [
            self._normalize_shape(idx, resolved_shapes[idx]) for idx in range(num_images)
        ]
        concrete_names: List[str] = [
            self._resolve_image_filename(idx, resolved_names[idx]) for idx in range(num_images)
        ]

        for idx in range(num_images):
            self.set_image_info(idx, name=concrete_names[idx], shape=normalized_shapes[idx])

        self.write_cameras(save_dir, normalized_shapes)
        self.write_images(save_dir, concrete_names)
        self.write_points(save_dir)<|MERGE_RESOLUTION|>--- conflicted
+++ resolved
@@ -855,18 +855,9 @@
             for j in range(num_pts):
                 track = self.get_track(j)
 
-<<<<<<< HEAD
                 r = int(max(0, min(255, getattr(track, "r", 0))))
                 g = int(max(0, min(255, getattr(track, "g", 0))))
                 b = int(max(0, min(255, getattr(track, "b", 0))))
-                _, avg_track_error = reprojection.compute_track_reprojection_errors(self._cameras, track)
-=======
-                r, g, b = (
-                    image_utils.get_average_point_color(track, images_list)
-                    if images_list is not None
-                    else (int(track.r), int(track.g), int(track.b))
-                )
->>>>>>> 2d51633a
                 x, y, z = track.point3()
 
                 if track.numberMeasurements() > 0:
