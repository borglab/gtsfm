--- conflicted
+++ resolved
@@ -9,11 +9,8 @@
 import numpy as np
 import torch
 from dask.distributed import Client, Future
-<<<<<<< HEAD
-from dask.distributed import get_worker
-=======
+from dask import distributed
 from torchvision.transforms import v2 as transforms  # type: ignore
->>>>>>> 7ab0514f
 
 import gtsfm.utils.logger as logger_utils
 
@@ -72,7 +69,7 @@
         ) -> list[np.ndarray]:
             """Apply global descriptor to extract feature vectors from a batch of images."""
             try:
-                worker = get_worker()
+                worker = distributed.get_worker()
                 worker_name = worker.address
                 logger.info(
                     f"🔧 [Worker: {worker_name}] Computing global descriptors for batch of {len(image_batch)} images"
@@ -89,27 +86,15 @@
         if self._global_descriptor is not None:
             logger.info("🔍 Starting global descriptor workflow...")
             
-            if hasattr(self._global_descriptor, '_ensure_model_loaded'):
-                self._global_descriptor._ensure_model_loaded()
-            elif hasattr(self._global_descriptor, '_global_descriptor'):  # 处理Cacher包装
-                if hasattr(self._global_descriptor._global_descriptor, '_ensure_model_loaded'):
-                    self._global_descriptor._global_descriptor._ensure_model_loaded()
-        
-            
             logger.info("📡 About to scatter descriptor")
             scatter_start = time.time()
             
             global_descriptor_future = client.scatter(self._global_descriptor, broadcast=True)
-<<<<<<< HEAD
             
             logger.info(f"✅ Scatter completed in {time.time()-scatter_start:.1f} seconds")
         
             # Submit descriptor extraction jobs for all images in parallel
-            descriptor_futures = [
-=======
-
             descriptor_futures: list[Future] = [
->>>>>>> 7ab0514f
                 client.submit(apply_global_descriptor_batch, global_descriptor_future, batch_future)
                 for batch_future in image_batch_futures
             ]
