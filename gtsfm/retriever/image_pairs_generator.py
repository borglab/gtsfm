--- conflicted
+++ resolved
@@ -68,14 +68,10 @@
         ) -> list[np.ndarray]:
             """Apply global descriptor to extract feature vectors from a batch of images."""
 
-<<<<<<< HEAD
-            logger.info("🟩 Computing global descriptors for batch of %d images", len(image_batch))
-=======
             logger.info(
                 "🟩 Computing global descriptors for batch of %d images",
                 len(image_batch),
             )
->>>>>>> 0b21d09f
 
             # This will call the new method you need to create in your descriptor class.
             return global_descriptor.describe_batch(images=image_batch)
