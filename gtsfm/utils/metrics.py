"""Utilities to compute and save evaluation metrics.

Authors: Ayush Baid, Akshay Krishnan
"""
import datetime
import itertools
import os
import timeit
from pathlib import Path
from typing import Dict, List, Optional, Sequence, Set, Tuple, Union

import matplotlib.pyplot as plt
import numpy as np
import seaborn as sns
from gtsam import Cal3Bundler, EssentialMatrix, PinholeCameraCal3Bundler, Point3, Pose3, Rot3, Unit3
from trimesh import Trimesh

import gtsfm.utils.geometry_comparisons as comp_utils
import gtsfm.utils.logger as logger_utils
import gtsfm.utils.verification as verification_utils
from gtsfm.common.gtsfm_data import GtsfmData
from gtsfm.common.keypoints import Keypoints
from gtsfm.evaluation.metrics import GtsfmMetric, GtsfmMetricsGroup

REPO_ROOT = Path(__file__).resolve().parent.parent.parent

# A StatsDict is a dict from string to optional floats or their lists.
StatsDict = Dict[str, Union[Optional[float], List[Optional[float]]]]

METRICS_PATH = Path(__file__).resolve().parent.parent.parent / "result_metrics"
REACT_METRICS_PATH = Path(__file__).resolve().parent.parent.parent / "rtf_vis_tool" / "src" / "result_metrics"

EPSILON = 1e-12

logger = logger_utils.get_logger()


def compute_correspondence_metrics(
    keypoints_i1: Keypoints,
    keypoints_i2: Keypoints,
    corr_idxs_i1i2: np.ndarray,
    dist_threshold: float,
    gt_camera_i1: Optional[PinholeCameraCal3Bundler] = None,
    gt_camera_i2: Optional[PinholeCameraCal3Bundler] = None,
    gt_scene_mesh: Optional[Trimesh] = None,
) -> Tuple[Optional[np.ndarray], Optional[np.ndarray]]:
    """Checks the correspondences for epipolar distances and counts ones which are below the threshold.

    Args:
        keypoints_i1: keypoints in image i1.
        keypoints_i2: Corr. keypoints in image i2.
        intrinsics_i1: Intrinsics for i1.
        intrinsics_i2: Intrinsics for i2.
        dist_threshold: Max acceptable distance for a correct correspondence.
        gt_wTi1: Ground truth pose of image i1.
        gt_wTi2: Ground truth pose of image i2.
        gt_scene_mesh: Ground truth triangular surface mesh of the scene in the world frame.

    Raises:
        ValueError: When the number of keypoints do not match.

    Returns:
        Boolean mask of which verified correspondences are classified as correct under Sampson error
            (using GT epipolar geometry).
        Reprojection error for every verified correspondence against GT geometry.
    """
    if corr_idxs_i1i2.size == 0:
        return None, None

    if gt_camera_i1 is None or gt_camera_i2 is None:
        return None, None

    # Compute ground truth correspondences.
    matched_keypoints_i1 = keypoints_i1.extract_indices(corr_idxs_i1i2[:, 0])
    matched_keypoints_i2 = keypoints_i2.extract_indices(corr_idxs_i1i2[:, 1])
    # Check to see if a GT mesh is provided.
    if gt_scene_mesh is not None:
        return mesh_inlier_correspondences(
            matched_keypoints_i1,
            matched_keypoints_i2,
            gt_camera_i1,
            gt_camera_i2,
            gt_scene_mesh,
            dist_threshold,
        )

    # If no mesh is provided, use squared Sampson error.
    gt_i2Ti1 = gt_camera_i2.pose().between(gt_camera_i1.pose())
    return epipolar_inlier_correspondences(
        matched_keypoints_i1,
        matched_keypoints_i2,
        gt_camera_i1.calibration(),
        gt_camera_i2.calibration(),
        gt_i2Ti1,
        dist_threshold,
    )


def epipolar_inlier_correspondences(
    keypoints_i1: Keypoints,
    keypoints_i2: Keypoints,
    intrinsics_i1: Cal3Bundler,
    intrinsics_i2: Cal3Bundler,
    i2Ti1: Pose3,
    dist_threshold: float,
) -> Tuple[Optional[np.ndarray], Optional[np.ndarray]]:
    """Compute inlier correspondences using epipolar geometry and the ground truth relative pose.

    Args:
        keypoints_i1: Keypoints in image i1.
        keypoints_i2: corr. keypoints in image i2.
        intrinsics_i1: Intrinsics for i1.
        intrinsics_i2: Intrinsics for i2.
        i2Ti1: Relative pose
        dist_threshold: Max acceptable distance for a correct correspondence.

    Returns:
        is_inlier: (N, ) mask of inlier correspondences.
        distance_squared: Squared sampson distance between corresponding keypoints.
    """
    i2Ei1 = EssentialMatrix(i2Ti1.rotation(), Unit3(i2Ti1.translation()))
    i2Fi1 = verification_utils.essential_to_fundamental_matrix(i2Ei1, intrinsics_i1, intrinsics_i2)
    distance_squared = verification_utils.compute_epipolar_distances_sq_sampson(
        keypoints_i1.coordinates, keypoints_i2.coordinates, i2Fi1
    )
    is_inlier = distance_squared < dist_threshold**2 if distance_squared is not None else None

    return is_inlier, distance_squared


def mesh_inlier_correspondences(
    keypoints_i1: Keypoints,
    keypoints_i2: Keypoints,
    gt_camera_i1: PinholeCameraCal3Bundler,
    gt_camera_i2: PinholeCameraCal3Bundler,
    gt_scene_mesh: Trimesh,
    dist_threshold: float,
) -> Tuple[np.ndarray, np.ndarray]:
    """Compute inlier correspondences using the ground truth triangular surface mesh of the scene. First, rays are
    back-projected at each keypoint in the images and intersections between these rays and the ground truth mesh are
    recorded. Next, given a match, the mesh intersections corresponding to each keypoint are forward-projected into the
    other image and the reprojection error is computed to decide whether the match is an inlier.

    Args:
        keypoints_i1: N keypoints in image i1.
        keypoints_i2: N corresponding keypoints in image i2.
        gt_camera_i1: Ground truth camera for image i1, i.e., wTi1 and intrinsics.
        gt_camera_i1: Ground truth camera for image i2, i.e., wTi2 and intrinsics.
        gt_scene_mesh: Ground truth triangular surface mesh of the scene in the world frame.
        dist_threshold: Max acceptable reprojection error (in pixels) between image coordinates of ground truth landmark
            and keypoint.

    Returns:
        is_inlier: (N, ) mask of inlier correspondences.
        reproj_err: Maximum error between forward-projected ground truth landmark and corresponding keypoints

    Raises:
        ValueError: If the number of keypoints do not match.
    """
    if len(keypoints_i1) != len(keypoints_i2):
        raise ValueError("Keypoints must have same counts")
    n_corrs = len(keypoints_i1)
    is_inlier = np.zeros(n_corrs, dtype=bool)

    # Perform ray tracing to compute keypoint intersections.
    keypoint_ind_i1, intersections_i1 = compute_keypoint_intersections(keypoints_i1, gt_camera_i1, gt_scene_mesh)
    keypoint_ind_i2, intersections_i2 = compute_keypoint_intersections(keypoints_i2, gt_camera_i2, gt_scene_mesh)
    keypoint_ind, i1_idx, i2_idx = np.intersect1d(keypoint_ind_i1, keypoint_ind_i2, return_indices=True)

    # Forward project intersections into other image to compute error.
    reproj_err = np.array([np.nan] * len(keypoints_i1))
    for i in range(len(keypoint_ind)):
        uv_i1 = keypoints_i1.coordinates[keypoint_ind[i]]
        uv_i2 = keypoints_i2.coordinates[keypoint_ind[i]]
        uv_i2i1, success_flag_i1 = gt_camera_i1.projectSafe(intersections_i2[i2_idx[i]])
        uv_i1i2, success_flag_i2 = gt_camera_i2.projectSafe(intersections_i1[i1_idx[i]])
        if success_flag_i1 and success_flag_i2:
            err_i2i1 = np.linalg.norm(uv_i1 - uv_i2i1)
            err_i1i2 = np.linalg.norm(uv_i2 - uv_i1i2)
            is_inlier[keypoint_ind[i]] = max(err_i2i1, err_i1i2) < dist_threshold
            reproj_err[keypoint_ind[i]] = max(err_i2i1, err_i1i2)
        else:
            is_inlier[keypoint_ind[i]] = False
            reproj_err[keypoint_ind[i]] = np.nan

    return is_inlier, reproj_err


def compute_keypoint_intersections(
    keypoints: Keypoints, gt_camera: PinholeCameraCal3Bundler, gt_scene_mesh: Trimesh, verbose: bool = False
) -> Tuple[np.ndarray, np.ndarray]:
    """Computes intersections between ground truth surface mesh and rays originating from image keypoints.

    Args:
        keypoints: N keypoints computed in image.
        gt_camera: Ground truth camera.
        gt_scene_mesh: Ground truth triangular surface mesh.

    Returns:
        keypoint_ind: (M,) array of keypoint indices whose corresponding ray intersected the ground truth mesh.
        intersections_locations: (M, 3), array of ray intersection locations.
    """
    num_kpts = len(keypoints)
    src = np.repeat(gt_camera.pose().translation().reshape((-1, 3)), num_kpts, axis=0)  # At_i1A
    drc = np.asarray([gt_camera.backproject(keypoints.coordinates[i], depth=1.0) - src[i, :] for i in range(num_kpts)])
    start_time = timeit.default_timer()
    intersections, keypoint_ind, _ = gt_scene_mesh.ray.intersects_location(src, drc, multiple_hits=False)
    if verbose:
        logger.debug("Case %d rays in %.6f seconds.", num_kpts, timeit.default_timer() - start_time)

    return keypoint_ind, intersections


def compute_rotation_angle_metric(wRi_list: List[Optional[Rot3]], gt_wRi_list: List[Optional[Pose3]]) -> GtsfmMetric:
    """Computes statistics for the angle between estimated and GT rotations.

    Assumes that the estimated and GT rotations have been aligned and do not
    have a gauge freedom.

    Args:
        wRi_list: List of N estimated camera rotations.
        gt_wRi_list: List of N ground truth camera rotations.

    Returns:
        A GtsfmMetric for the N rotation angle errors, in degrees.
    """
    errors = []
    for (wRi, gt_wRi) in zip(wRi_list, gt_wRi_list):
        if wRi is not None and gt_wRi is not None:
            errors.append(comp_utils.compute_relative_rotation_angle(wRi, gt_wRi))
        else:
            errors.append(np.nan)
    return GtsfmMetric("rotation_angle_error_deg", errors)


def compute_translation_distance_metric(
    wti_list: List[Optional[Point3]], gt_wti_list: List[Optional[Point3]]
) -> GtsfmMetric:
    """Computes statistics for the distance between estimated and GT translations.

    Assumes that the estimated and GT translations have been aligned and do not
    have a gauge freedom (including scale).

    Args:
        wti_list: List of estimated camera translations.
        gt_wti_list: List of ground truth camera translations.

    Returns:
        A statistics dict of the metrics errors in degrees.
    """
    errors = []
    for (wti, gt_wti) in zip(wti_list, gt_wti_list):
        if wti is not None and gt_wti is not None:
            errors.append(comp_utils.compute_points_distance_l2(wti, gt_wti))
    return GtsfmMetric("translation_error_distance", errors)


def compute_relative_translation_angle_metric(
    i2Ui1_dict: Dict[Tuple[int, int], Optional[Unit3]], wTi_list: List[Optional[Pose3]]
) -> GtsfmMetric:
    """Computes statistics for angle between translations and direction measurements.

    Args:
        i2Ui1_dict: List of translation direction measurements.
        wTi_list: List of estimated camera poses.

    Returns:
        A GtsfmMetric for the relative translation angle errors, in degrees.
    """
    angles: List[Optional[float]] = []
    for (i1, i2) in i2Ui1_dict:
        i2Ui1 = i2Ui1_dict[(i1, i2)]
        angles.append(comp_utils.compute_translation_to_direction_angle(i2Ui1, wTi_list[i2], wTi_list[i1]))
    return GtsfmMetric("relative_translation_angle_error_deg", np.array(angles, dtype=np.float32))


def compute_translation_angle_metric(
    gt_wTi_list: List[Optional[Pose3]], wTi_list: List[Optional[Pose3]]
) -> GtsfmMetric:
    """Compute global translation angular errors from aligned pose graphs.

    Args:
        gt_wTi_list: List of N ground truth camera poses:
        wTi_list: List of N aligned, estimated camera poses.

    Returns:
        A GtsfmMetric for the N global translation angle errors, in degrees.
    """
    if len(wTi_list) != len(gt_wTi_list):
        N1 = len(wTi_list)
        N2 = len(gt_wTi_list)
        raise ValueError(
            f"Lists of ground truth camera poses {N1} and estimated camera poses {N2} must have the same cardinality."
        )

    angles = []
    for wTi, wTi_gt in zip(wTi_list, gt_wTi_list):
        if wTi is not None:
            wUi_est = Unit3(wTi.translation())
            wUi_gt = Unit3(wTi_gt.translation())
            angle = comp_utils.compute_relative_unit_translation_angle(wUi_est, wUi_gt)
        else:
            angle = np.nan
        angles.append(angle)
    return GtsfmMetric("translation_angle_error_deg", np.array(angles, dtype=np.float32))


def compute_pose_auc_metric(
    rotation_angular_errors: Sequence[float],
    translation_angular_errors: Sequence[float],
    thresholds_deg: Tuple[float] = (1, 2.5, 5, 10, 20),
    save_dir: Optional[str] = None,
) -> List[GtsfmMetric]:
    """Computes "Pose AUC" metric from rotation & translation angular errors.

    Args:
        rotation_angular_errors: N rotation angular errors, in degrees.
        translation_angular_errors: N translation angular errors, in degrees.

    Returns:
        One GtsfmMetric for each angular error threshold.
    """
    if not isinstance(rotation_angular_errors, np.ndarray):
        rotation_angular_errors = np.array(rotation_angular_errors)

    if not isinstance(translation_angular_errors, np.ndarray):
        translation_angular_errors = np.array(translation_angular_errors)

    if len(rotation_angular_errors) != len(translation_angular_errors):
        raise ValueError("# of rotation and translation angular errors must match.")

    pose_errors = np.maximum(rotation_angular_errors, translation_angular_errors)
    aucs = pose_auc(pose_errors, thresholds_deg, save_dir=save_dir)
    metrics = []
    for threshold, auc in zip(thresholds_deg, aucs):
        metrics.append(GtsfmMetric(f"pose_auc_@{threshold}_deg", auc))
    return metrics


def compute_ba_pose_metrics(
    gt_wTi_list: List[Pose3],
    ba_output: GtsfmData,
    save_dir: Optional[str] = None,
) -> GtsfmMetricsGroup:
    """Compute pose errors w.r.t. GT for the bundle adjustment result.

    Note: inputs must be aligned beforehand to the ground truth.

    Args:
        gt_wTi_list: List of ground truth poses.
        ba_output: Sparse multi-view result, as output of bundle adjustment.

    Returns:
        A group of metrics that describe errors associated with a bundle adjustment result (w.r.t. GT).
    """
    wTi_aligned_list = ba_output.get_camera_poses()
    i2Ui1_dict_gt = get_twoview_translation_directions(gt_wTi_list)

    wRi_aligned_list, wti_aligned_list = get_rotations_translations_from_poses(wTi_aligned_list)
    gt_wRi_list, gt_wti_list = get_rotations_translations_from_poses(gt_wTi_list)

    metrics = []
    metrics.append(compute_rotation_angle_metric(wRi_aligned_list, gt_wRi_list))
    metrics.append(compute_translation_distance_metric(wti_aligned_list, gt_wti_list))
    metrics.append(compute_relative_translation_angle_metric(i2Ui1_dict_gt, wTi_aligned_list))
    metrics.append(compute_translation_angle_metric(gt_wTi_list, wTi_aligned_list))

    rotation_angular_errors = metrics[0]._data
    translation_angular_errors = metrics[3]._data
    metrics.extend(compute_pose_auc_metric(rotation_angular_errors, translation_angular_errors, save_dir=save_dir))

    return GtsfmMetricsGroup(name="ba_pose_error_metrics", metrics=metrics)


def get_twoview_translation_directions(wTi_list: List[Optional[Pose3]]) -> Dict[Tuple[int, int], Optional[Unit3]]:
    """Generate synthetic measurements of the 2-view translation directions between image pairs.

    Args:
        wTi_list: List of poses (e.g. could be ground truth).

    Returns:
        i2Ui1_dict: Dict from (i1, i2) to unit translation direction i2Ui1.
    """
    number_images = len(wTi_list)  # vs. using ba_output.number_images()

    # check against all possible image pairs -- compute unit translation directions
    i2Ui1_dict = {}
    possible_img_pair_idxs = list(itertools.combinations(range(number_images), 2))
    for (i1, i2) in possible_img_pair_idxs:
        # compute the exact relative pose
        if wTi_list[i1] is None or wTi_list[i2] is None:
            i2Ui1 = None
        else:
            i2Ti1 = wTi_list[i2].between(wTi_list[i1])
            i2Ui1 = Unit3(i2Ti1.translation())
        i2Ui1_dict[(i1, i2)] = i2Ui1
    return i2Ui1_dict


def get_precision_recall_from_errors(
    positive_errors: List[Optional[float]], negative_errors: List[Optional[float]], max_positive_error: float
) -> Tuple[float, float]:
    """Computes the precision and recall from a list of errors for positive and negative classes.
    True positives are those for which the error is less than max_positive_error.

    Args:
        positive_errors: List of errors for the predicted positive instances.
        negative_errors: List of errors for the predicted negative instances.
        max_positive_error: Maximum error for a true positive prediction.

    Returns:
        Tuple of precision, recall.
    """
    tp = np.sum(np.array(positive_errors, dtype=np.float32) <= max_positive_error)
    fp = np.sum(np.array(positive_errors, dtype=np.float32) > max_positive_error)
    fn = np.sum(np.array(negative_errors, dtype=np.float32) <= max_positive_error)

    eps = 1e-12  # prevent division by zero
    precision = tp * 1.0 / (tp + fp + eps)
    recall = tp * 1.0 / (tp + fn + eps)
    return precision, recall


def get_rotations_translations_from_poses(
    poses: List[Optional[Pose3]],
) -> Tuple[List[Optional[Rot3]], List[Optional[Point3]]]:
    """Decompose each 6-dof pose to a 3-dof rotation and 3-dof position"""
    rotations = []
    translations = []
    for pose in poses:
        if pose is None:
            rotations.append(None)
            translations.append(None)
            continue
        rotations.append(pose.rotation())
        translations.append(pose.translation())
    return rotations, translations


def save_metrics_as_json(metrics_groups: List[GtsfmMetricsGroup], output_dir: str) -> None:
    """Saves the input metrics groups as JSON files using the name of the group.

    Args:
        metrics_groups: List of GtsfmMetricsGroup to be saved.
        output_dir: Directory to save metrics to.
    """
    for metrics_group in metrics_groups:
        metrics_group.save_to_json(os.path.join(output_dir, metrics_group.name + ".json"))


def get_stats_for_sfmdata(gtsfm_data: GtsfmData, suffix: str) -> List[GtsfmMetric]:
    """Helper to get bundle adjustment metrics from a GtsfmData object with a suffix for metric names."""
    metrics = []
    metrics.append(GtsfmMetric(name="number_cameras", data=len(gtsfm_data.get_valid_camera_indices())))
    metrics.append(GtsfmMetric("number_tracks" + suffix, gtsfm_data.number_tracks()))
    metrics.append(
        GtsfmMetric(
            "3d_track_lengths" + suffix,
            gtsfm_data.get_track_lengths(),
            plot_type=GtsfmMetric.PlotType.HISTOGRAM,
        )
    )
    metrics.append(GtsfmMetric(f"reprojection_errors{suffix}_px", gtsfm_data.get_scene_reprojection_errors()))
    return metrics


def compute_percentage_change(x: float, y: float) -> float:
    """Return percentage in representing the regression or improvement of a value x, for new value y.

    Args:
        x: Original value to compare against.
        y: New value.

    Returns:
        Percentage change (may be positive or negative).
    """
    return (y - x) / (x + EPSILON) * 100


def get_measurement_angle_errors(
    i1_i2_pairs: Set[Tuple[int, int]],
    i2Ui1_measurements: Dict[Tuple[int, int], Unit3],
    gt_i2Ui1_measurements: Dict[Tuple[int, int], Unit3],
) -> List[float]:
    """Returns a list of the angle between i2Ui1_measurements and gt_i2Ui1_measurements for every
    (i1, i2) in i1_i2_pairs.

    Args:
        i1_i2_pairs: List of (i1, i2) tuples for which the angles must be computed.
        i2Ui1_measurements: Measured translation direction of i1 WRT i2.
        gt_i2Ui1_measurements: Ground truth translation direction of i1 WRT i2.

    Returns:
        List of angles between the measured and ground truth translation directions.
    """
    errors: List[float] = []
    for (i1, i2) in i1_i2_pairs:
        if (i1, i2) in i2Ui1_measurements and (i1, i2) in gt_i2Ui1_measurements:
            error = comp_utils.compute_relative_unit_translation_angle(
                i2Ui1_measurements[(i1, i2)], gt_i2Ui1_measurements[(i1, i2)]
            )
            if error is None:
                raise ValueError("Unexpected `None` when computing relative translation angle metric.")
            errors.append(error)
    return errors


<<<<<<< HEAD
def pose_auc(errors: np.ndarray, thresholds: Sequence[float], save_plot: bool = True) -> Sequence[float]:
=======
def pose_auc(
    errors: np.ndarray, thresholds: Sequence[float], save_plot: bool = True, save_dir: Optional[str] = None
) -> Sequence[float]:
>>>>>>> 123b2d72
    """Computes area under the Recall (y) vs. Pose Error (x) curve, the pose AUC.

    If recall is defined as TP / # actual positives, then every camera is a TP if one can register it.

    Args:
        errors: Array of shape (n,) representing angular errors.
        thresholds: Angular error thresholds.
        save_plot: Whether to save an AUC plot.
        save_dir: Directory where AUC plots should be saved.

    Returns:
        List of AUC values, one per threshold.
    """
    errors = np.sort(errors)
    # Determine recall points, from [0,1].
    # Prepend `0` value to each array.
    recall = (np.arange(len(errors) + 1)) / len(errors)
    errors = np.array([0.0, *errors.tolist()])
    aucs = []
    for t in thresholds:
        # Find indices where elements should be inserted to maintain order.
        last_index = np.searchsorted(errors, t)
        r = np.r_[recall[:last_index], recall[last_index - 1]]
        e = np.r_[errors[:last_index], t]
        if save_plot:
            if save_dir is None:
                raise ValueError("If `save_plot` is True, then `save_dir` must be provided.")
            _ = plt.figure(dpi=200, facecolor='white')
            plt.style.use('ggplot')
            sns.set_style({'font.family': 'Times New Roman'})
            plt.scatter(e, r, 20, color="k", marker=".")
            plt.plot(e, r, color="r")
            plt.ylabel("Recall")
            plt.xlabel("Pose Error (deg.)")
            uuid = datetime.datetime.utcnow().strftime("%Y_%m_%d_%H_%M_%S_%f")
<<<<<<< HEAD
            Path("pose_auc").mkdir(parents=True, exist_ok=True)
            save_fpath = Path("pose_auc", f"{uuid}_recall_vs_pose_error_curve_auc_{t}_deg_threshold.jpg")
=======
            Path(save_dir, "plots", "pose_auc").mkdir(parents=True, exist_ok=True)
            save_fpath = Path(
                save_dir, "plots", "pose_auc", f"{uuid}_recall_vs_pose_error_curve_auc_{t}_deg_threshold.jpg"
            )
>>>>>>> 123b2d72
            plt.savefig(save_fpath)
            plt.close("all")

        # Integrate along the given axis using the composite trapezoidal rule.
        # As AUC = \int y(x) dx.
        auc_nonunit = np.trapz(y=r, x=e)
        # Divide by length of x-axis, as recall & precision usually would be [0,1],
        # but here x-axis (error) extends up to threshold `t`.
        auc_unit = auc_nonunit / t
        aucs.append(auc_unit)
    return aucs<|MERGE_RESOLUTION|>--- conflicted
+++ resolved
@@ -505,13 +505,9 @@
     return errors
 
 
-<<<<<<< HEAD
-def pose_auc(errors: np.ndarray, thresholds: Sequence[float], save_plot: bool = True) -> Sequence[float]:
-=======
 def pose_auc(
     errors: np.ndarray, thresholds: Sequence[float], save_plot: bool = True, save_dir: Optional[str] = None
 ) -> Sequence[float]:
->>>>>>> 123b2d72
     """Computes area under the Recall (y) vs. Pose Error (x) curve, the pose AUC.
 
     If recall is defined as TP / # actual positives, then every camera is a TP if one can register it.
@@ -547,15 +543,10 @@
             plt.ylabel("Recall")
             plt.xlabel("Pose Error (deg.)")
             uuid = datetime.datetime.utcnow().strftime("%Y_%m_%d_%H_%M_%S_%f")
-<<<<<<< HEAD
-            Path("pose_auc").mkdir(parents=True, exist_ok=True)
-            save_fpath = Path("pose_auc", f"{uuid}_recall_vs_pose_error_curve_auc_{t}_deg_threshold.jpg")
-=======
             Path(save_dir, "plots", "pose_auc").mkdir(parents=True, exist_ok=True)
             save_fpath = Path(
                 save_dir, "plots", "pose_auc", f"{uuid}_recall_vs_pose_error_curve_auc_{t}_deg_threshold.jpg"
             )
->>>>>>> 123b2d72
             plt.savefig(save_fpath)
             plt.close("all")
 
