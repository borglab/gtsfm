"""Utilities to compute and save evaluation metrics.

Authors: Ayush Baid, Akshay Krishnan
"""
import itertools
import os
import timeit
from pathlib import Path
from typing import Dict, List, Optional, Tuple, Union

import numpy as np
import trimesh
from dask.delayed import Delayed
from gtsam import PinholeCameraCal3Bundler, Cal3Bundler, EssentialMatrix, Point3, Pose3, Rot3, Unit3

import gtsfm.utils.geometry_comparisons as comp_utils
import gtsfm.utils.logger as logger_utils
import gtsfm.utils.verification as verification_utils
from gtsfm.common.gtsfm_data import GtsfmData
from gtsfm.common.keypoints import Keypoints
from gtsfm.evaluation.metrics import GtsfmMetric, GtsfmMetricsGroup

REPO_ROOT = Path(__file__).resolve().parent.parent.parent

# A StatsDict is a dict from string to optional floats or their lists.
StatsDict = Dict[str, Union[Optional[float], List[Optional[float]]]]

METRICS_PATH = Path(__file__).resolve().parent.parent.parent / "result_metrics"
REACT_METRICS_PATH = Path(__file__).resolve().parent.parent.parent / "rtf_vis_tool" / "src" / "result_metrics"


logger = logger_utils.get_logger()


def count_correct_correspondences(
    keypoints_i1: Keypoints,
    keypoints_i2: Keypoints,
    intrinsics_i1: Cal3Bundler,
    intrinsics_i2: Cal3Bundler,
<<<<<<< HEAD
    dist_threshold: float,
    gt_wTi1: Optional[Pose3] = None,
    gt_wTi2: Optional[Pose3] = None,
    gt_scene_mesh: Optional[trimesh.Trimesh] = None,
) -> Tuple[Optional[np.ndarray], Optional[np.ndarray]]:
=======
    i2Ti1: Pose3,
    epipolar_dist_threshold: float,
) -> np.ndarray:
>>>>>>> 695f02fe
    """Checks the correspondences for epipolar distances and counts ones which are below the threshold.

    Args:
        keypoints_i1: keypoints in image i1.
        keypoints_i2: corr. keypoints in image i2.
        intrinsics_i1: intrinsics for i1.
        intrinsics_i2: intrinsics for i2.
        i2Ti1: relative pose
        dist_threshold: max acceptable distance for a correct correspondence.

    Raises:
        ValueError: when the number of keypoints do not match.

    Returns:
        Boolean mask of which verified correspondences are classified as correct under Sampson error
            (using GT epipolar geometry).
    """
    # TODO: add unit test, with mocking.
    if len(keypoints_i1) != len(keypoints_i2):
        raise ValueError("Keypoints must have same counts")

    if len(keypoints_i1) == 0:
        return None, None

    # Compute ground truth correspondences.
    if None not in [gt_scene_mesh, gt_wTi1, gt_wTi2]:
        gt_camera_i1 = PinholeCameraCal3Bundler(gt_wTi1, intrinsics_i1)
        gt_camera_i2 = PinholeCameraCal3Bundler(gt_wTi2, intrinsics_i2)
        is_inlier, reproj_error = mesh_inlier_correspondences(
            keypoints_i1,
            keypoints_i2,
            gt_camera_i1,
            gt_camera_i2,
            gt_scene_mesh,
            dist_threshold,
        )
    elif gt_wTi1 is not None and gt_wTi2 is not None:
        gt_i2Ti1 = gt_wTi2.between(gt_wTi1)
        is_inlier, reproj_error = epipolar_inlier_correspondences(
            keypoints_i1,
            keypoints_i2,
            intrinsics_i1,
            intrinsics_i2,
            gt_i2Ti1,
            dist_threshold,
        )
    else:
        return None, None

    return is_inlier, reproj_error


def epipolar_inlier_correspondences(
    keypoints_i1: Keypoints,
    keypoints_i2: Keypoints,
    intrinsics_i1: Cal3Bundler,
    intrinsics_i2: Cal3Bundler,
    i2Ti1: Pose3,
    dist_threshold: float,
) -> Tuple[Optional[np.ndarray], Optional[np.ndarray]]:
    """Compute inlier correspondences using epipolar geometry and the ground truth relative pose.

    Args:
        keypoints_i1: keypoints in image i1.
        keypoints_i2: corr. keypoints in image i2.
        intrinsics_i1: intrinsics for i1.
        intrinsics_i2: intrinsics for i2.
        i2Ti1: relative pose
        dist_threshold: max acceptable distance for a correct correspondence.

    Returns:
        is_inlier: (N, ) mask of inlier correspondences.
        distance_squared: squared sampson distance between corresponding keypoints.
    """
    i2Ei1 = EssentialMatrix(i2Ti1.rotation(), Unit3(i2Ti1.translation()))
    i2Fi1 = verification_utils.essential_to_fundamental_matrix(i2Ei1, intrinsics_i1, intrinsics_i2)
    distance_squared = verification_utils.compute_epipolar_distances_sq_sampson(
        keypoints_i1.coordinates, keypoints_i2.coordinates, i2Fi1
    )
<<<<<<< HEAD
    is_inlier = distance_squared < dist_threshold ** 2 if distance_squared is not None else None
    logger.info("Computed Sampson error.")

    return is_inlier, distance_squared


def mesh_inlier_correspondences(
    keypoints_i1: Keypoints,
    keypoints_i2: Keypoints,
    gt_camera_i1: PinholeCameraCal3Bundler,
    gt_camera_i2: PinholeCameraCal3Bundler,
    gt_scene_mesh: trimesh.Trimesh,
    dist_threshold: float,
) -> Tuple[np.ndarray, np.ndarray]:
    """Compute inlier correspondences using the ground truth triangular surface mesh of the scene.

    Args:
        keypoints_i1: N keypoints in image i1.
        keypoints_i2: N corresponding keypoints in image i2.
        intrinsics_i1: intrinsics for i1.
        intrinsics_i2: intrinsics for i2.
        gt_wTi1: ground truth pose of the world frame relative to i1.
        gt_wTi2: ground truth pose of the world frame relative to i2.
        gt_scene_mesh: ground truth triangular surface mesh of the scene in the world frame.
        dist_threshold: max acceptable distance for a correct correspondence.

    Returns:
        is_inlier: (N, ) mask of inlier correspondences.
        reproj_err: maximum error between forward-projected ground truth landmark and corresponding keypoints

    Raises:
        ValueError if the number of keypoints do not match.
    """
    if len(keypoints_i1) != len(keypoints_i2):
        raise ValueError("Keypoints must have same counts")

    n_corrs = len(keypoints_i1)
    is_inlier = np.zeros(n_corrs, dtype=bool)
    src_i1 = np.repeat(gt_camera_i1.pose().translation().reshape((-1, 3)), n_corrs, axis=0)  # At_i1A
    src_i2 = np.repeat(gt_camera_i2.pose().translation().reshape((-1, 3)), n_corrs, axis=0)  # At_i2A

    # Compute ketpoint rays.
    drc_i1 = np.empty((n_corrs, 3), dtype=float)
    drc_i2 = np.empty((n_corrs, 3), dtype=float)
    for corr_idx in range(n_corrs):
        drc_i1[corr_idx, :] = (
            gt_camera_i1.backproject(keypoints_i1.coordinates[corr_idx], depth=1.0) - src_i1[corr_idx, :]
        )
        drc_i2[corr_idx, :] = (
            gt_camera_i2.backproject(keypoints_i2.coordinates[corr_idx], depth=1.0) - src_i2[corr_idx, :]
        )

    # Perform ray tracing.
    src = np.vstack((src_i1, src_i2))
    drc = np.vstack((drc_i1, drc_i2))
    logger.info("Computing ray intersections...")
    start_time = timeit.default_timer()
    loc, idr, _ = gt_scene_mesh.ray.intersects_location(src, drc, multiple_hits=False)
    logger.info(
        f"Cast {2 * n_corrs} rays ({loc.shape[0]} intersections) in {timeit.default_timer() - start_time} seconds."
    )

    # Unpack results.
    idr_i1 = idr[idr < n_corrs]
    loc_i1 = loc[idr < n_corrs]
    idr_i2 = idr[idr >= n_corrs] - n_corrs
    loc_i2 = loc[idr >= n_corrs]
    idr, i1_idx, i2_idx = np.intersect1d(idr_i1, idr_i2, return_indices=True)

    # Forward project intersections into other image to compute error.
    reproj_err = np.array([np.nan] * len(keypoints_i1))
    for i in range(len(idr)):
        xy_i1 = keypoints_i1.coordinates[idr[i]]
        xy_i2 = keypoints_i2.coordinates[idr[i]]
        xy_i2i1, success_flag_i1 = gt_camera_i1.projectSafe(loc_i2[i2_idx[i]])
        xy_i1i2, success_flag_i2 = gt_camera_i2.projectSafe(loc_i1[i1_idx[i]])
        if success_flag_i1 and success_flag_i2:
            err_i2i1 = np.linalg.norm(xy_i1.flatten() - xy_i2i1.flatten())
            err_i1i2 = np.linalg.norm(xy_i2.flatten() - xy_i1i2.flatten())
            is_inlier[idr[i]] = max(err_i2i1, err_i1i2) < dist_threshold
            reproj_err[idr[i]] = max(err_i2i1, err_i1i2)
        else:
            is_inlier[idr[i]] = False
            reproj_err[idr[i]] = np.nan

    return is_inlier, reproj_err
=======
    inlier_mask_gt = distance_squared < epipolar_dist_threshold ** 2
    return inlier_mask_gt
>>>>>>> 695f02fe


def compute_rotation_angle_metric(wRi_list: List[Optional[Rot3]], gt_wRi_list: List[Optional[Pose3]]) -> GtsfmMetric:
    """Computes statistics for the angle between estimated and GT rotations.

    Assumes that the estimated and GT rotations have been aligned and do not
    have a gauge freedom.

    Args:
        wRi_list: List of estimated camera rotations.
        gt_wRi_list: List of ground truth camera rotations.

    Returns:
        A statistics dict of the metrics errors in degrees.
    """
    errors = []
    for (wRi, gt_wRi) in zip(wRi_list, gt_wRi_list):
        if wRi is not None and gt_wRi is not None:
            errors.append(comp_utils.compute_relative_rotation_angle(wRi, gt_wRi))
    return GtsfmMetric("rotation_error_angle_deg", errors)


def compute_translation_distance_metric(
    wti_list: List[Optional[Point3]], gt_wti_list: List[Optional[Point3]]
) -> GtsfmMetric:
    """Computes statistics for the distance between estimated and GT translations.

    Assumes that the estimated and GT translations have been aligned and do not
    have a gauge freedom (including scale).

    Args:
        wti_list: List of estimated camera translations.
        gt_wti_list: List of ground truth camera translations.

    Returns:
        A statistics dict of the metrics errors in degrees.
    """
    errors = []
    for (wti, gt_wti) in zip(wti_list, gt_wti_list):
        if wti is not None and gt_wti is not None:
            errors.append(comp_utils.compute_points_distance_l2(wti, gt_wti))
    return GtsfmMetric("translation_error_distance", errors)


def compute_translation_angle_metric(
    i2Ui1_dict: Dict[Tuple[int, int], Optional[Unit3]], wTi_list: List[Optional[Pose3]]
) -> GtsfmMetric:
    """Computes statistics for angle between translations and direction measurements.

    Args:
        i2Ui1_dict: List of translation direction measurements.
        wTi_list: List of estimated camera poses.

    Returns:
        A GtsfmMetric for the translation angle errors, in degrees.
    """
    angles = []
    for (i1, i2) in i2Ui1_dict:
        i2Ui1 = i2Ui1_dict[(i1, i2)]
        angles.append(comp_utils.compute_translation_to_direction_angle(i2Ui1, wTi_list[i2], wTi_list[i1]))
    return GtsfmMetric("translation_angle_error_deg", np.array(angles, dtype=np.float))


def compute_rotation_averaging_metrics(
    wRi_list: List[Optional[Rot3]],
    wti_list: List[Optional[Point3]],
    gt_wTi_list: List[Pose3],
) -> GtsfmMetricsGroup:
    """Computes statistics of multiple metrics for the averaging modules.

    Specifically, computes statistics of:
        - Rotation angle errors before BA,
        - Translation distances before BA,
        - Translation angle to direction measurements,

    Estimated poses and ground truth poses are first aligned before computing metrics.

    Args:
        wRi_list: List of estimated rotations.
        wti_list: List of estimated translations.
        gt_wTi_list: List of ground truth poses.

    Returns:
        A group of metrics that describe errors associated with an averaging result (w.r.t. GT).

    Raises:
        ValueError if lengths of wRi_list, wti_list and gt_wTi_list are not all same.
    """
    if len(wRi_list) != len(wti_list) or len(wRi_list) != len(gt_wTi_list):
        raise ValueError("Lengths of wRi_list, wti_list and gt_wTi_list should be the same.")

    wTi_list = []
    for (wRi, wti) in zip(wRi_list, wti_list):
        # if translation estimation failed in translation averaging, some wti_list values will be None
        if wRi is None or wti is None:
            wTi_list.append(None)
        else:
            wTi_list.append(Pose3(wRi, wti))

    # ground truth is the reference/target for alignment. discard 2nd return arg -- the estimated Similarity(3) object
    wTi_aligned_list, _ = comp_utils.align_poses_sim3_ignore_missing(gt_wTi_list, wTi_list)

    wRi_aligned_list, wti_aligned_list = get_rotations_translations_from_poses(wTi_aligned_list)
    gt_wRi_list, gt_wti_list = get_rotations_translations_from_poses(gt_wTi_list)

    metrics = []
    metrics.append(GtsfmMetric(name="num_rotations_computed", data=len([x for x in wRi_list if x is not None])))
    metrics.append(compute_rotation_angle_metric(wRi_aligned_list, gt_wRi_list))
    return GtsfmMetricsGroup(name="rotation_averaging_metrics", metrics=metrics)


def compute_ba_pose_metrics(
    gt_wTi_list: List[Pose3],
    ba_output: GtsfmData,
) -> GtsfmMetricsGroup:
    """Compute pose errors w.r.t. GT for the bundle adjustment result.

    Note: inputs must be aligned beforehand to the ground truth.

    Args:
        gt_wTi_list: List of ground truth poses.
        ba_output: sparse multi-view result, as output of bundle adjustment.

    Returns:
        A group of metrics that describe errors associated with a bundle adjustment result (w.r.t. GT).
    """
    wTi_aligned_list = ba_output.get_camera_poses()
    i2Ui1_dict_gt = get_twoview_translation_directions(gt_wTi_list)

    wRi_aligned_list, wti_aligned_list = get_rotations_translations_from_poses(wTi_aligned_list)
    gt_wRi_list, gt_wti_list = get_rotations_translations_from_poses(gt_wTi_list)

    metrics = []
    metrics.append(compute_rotation_angle_metric(wRi_aligned_list, gt_wRi_list))
    metrics.append(compute_translation_distance_metric(wti_aligned_list, gt_wti_list))
    metrics.append(compute_translation_angle_metric(i2Ui1_dict_gt, wTi_aligned_list))
    return GtsfmMetricsGroup(name="ba_pose_error_metrics", metrics=metrics)


def get_twoview_translation_directions(wTi_list: List[Pose3]) -> Dict[Tuple[int, int], Unit3]:
    """Generate synthetic measurements of the 2-view translation directions between image pairs.

    Args:
        wTi_list: List of poses (e.g. could be ground truth).

    Returns:
        i2Ui1_dict: Dict from (i1, i2) to unit translation direction i2Ui1.
    """
    number_images = len(wTi_list)  # vs. using ba_output.number_images()

    # check against all possible image pairs -- compute unit translation directions
    i2Ui1_dict = {}
    possible_img_pair_idxs = list(itertools.combinations(range(number_images), 2))
    for (i1, i2) in possible_img_pair_idxs:
        # compute the exact relative pose
        i2Ti1 = wTi_list[i2].between(wTi_list[i1])
        i2Ui1_dict[(i1, i2)] = Unit3(i2Ti1.translation())

    return i2Ui1_dict


def get_precision_recall_from_errors(
    positive_errors: List[float], negative_errors: List[float], max_positive_error: float
) -> Tuple[float, float]:
    """Computes the precision and recall from a list of errors for positive and negative classes.
    True positives are those for which the error is less than max_positive_error.

    Args:
        positive_errors: List of errors for the predicted positive instances.
        negative_errors: List of errors for the predicted negative instances.
        max_positive_error: Maximum error for a true positive prediction.

    Returns:
        Tuple of precision, recall.
    """
    tp = np.sum(np.array(positive_errors) <= max_positive_error)
    fp = np.sum(np.array(positive_errors) > max_positive_error)
    fn = np.sum(np.array(negative_errors) <= max_positive_error)

    eps = 1e-12  # prevent division by zero
    precision = tp * 1.0 / (tp + fp + eps)
    recall = tp * 1.0 / (tp + fn + eps)
    return precision, recall


def get_rotations_translations_from_poses(
    poses: List[Optional[Pose3]],
) -> Tuple[List[Optional[Rot3]], List[Optional[Point3]]]:
    """Decompose each 6-dof pose to a 3-dof rotation and 3-dof position"""
    rotations = []
    translations = []
    for pose in poses:
        if pose is None:
            rotations.append(None)
            translations.append(None)
            continue
        rotations.append(pose.rotation())
        translations.append(pose.translation())
    return rotations, translations


def save_metrics_as_json(metrics_groups: Delayed, output_dir: str) -> None:
    """Saves the input metrics groups as JSON files using the name of the group.

    Args:
        metrics_groups: List of GtsfmMetricsGroup to be saved.
        output_dir: Directory to save metrics to.
    """
    for metrics_group in metrics_groups:
        metrics_group.save_to_json(os.path.join(output_dir, metrics_group.name + ".json"))<|MERGE_RESOLUTION|>--- conflicted
+++ resolved
@@ -37,17 +37,11 @@
     keypoints_i2: Keypoints,
     intrinsics_i1: Cal3Bundler,
     intrinsics_i2: Cal3Bundler,
-<<<<<<< HEAD
     dist_threshold: float,
     gt_wTi1: Optional[Pose3] = None,
     gt_wTi2: Optional[Pose3] = None,
     gt_scene_mesh: Optional[trimesh.Trimesh] = None,
 ) -> Tuple[Optional[np.ndarray], Optional[np.ndarray]]:
-=======
-    i2Ti1: Pose3,
-    epipolar_dist_threshold: float,
-) -> np.ndarray:
->>>>>>> 695f02fe
     """Checks the correspondences for epipolar distances and counts ones which are below the threshold.
 
     Args:
@@ -127,7 +121,6 @@
     distance_squared = verification_utils.compute_epipolar_distances_sq_sampson(
         keypoints_i1.coordinates, keypoints_i2.coordinates, i2Fi1
     )
-<<<<<<< HEAD
     is_inlier = distance_squared < dist_threshold ** 2 if distance_squared is not None else None
     logger.info("Computed Sampson error.")
 
@@ -214,10 +207,6 @@
             reproj_err[idr[i]] = np.nan
 
     return is_inlier, reproj_err
-=======
-    inlier_mask_gt = distance_squared < epipolar_dist_threshold ** 2
-    return inlier_mask_gt
->>>>>>> 695f02fe
 
 
 def compute_rotation_angle_metric(wRi_list: List[Optional[Rot3]], gt_wRi_list: List[Optional[Pose3]]) -> GtsfmMetric:
