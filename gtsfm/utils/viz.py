"""Functions to visualize outputs at different stages of GTSFM.

Authors: Ayush Baid
"""
from gtsfm.common.gtsfm_data import GtsfmData
from typing import List, Optional, Tuple

import cv2 as cv
import matplotlib.pyplot as plt
import numpy as np
from gtsam import Pose3
from matplotlib.axes._axes import Axes

import gtsfm.utils.images as image_utils
import gtsfm.utils.geometry_comparisons as comp_utils
from gtsfm.common.image import Image
from gtsfm.common.keypoints import Keypoints


COLOR_RED = (255, 0, 0)
COLOR_GREEN = (0, 255, 0)


def set_axes_equal(ax: Axes):
    """
    Make axes of 3D plot have equal scale so that spheres appear as spheres, cubes as cubes, etc..  This is one
    possible solution to Matplotlib's ax.set_aspect('equal') and ax.axis('equal') not working for 3D.

    Ref: https://github.com/borglab/gtsam/blob/develop/python/gtsam/utils/plot.py#L13

    Args:
        ax: axis for the plot.
    """
    # get the min and max value for each of (x, y, z) axes as 3x2 matrix.
    # This gives us the bounds of the minimum volume cuboid encapsulating all
    # data.
<<<<<<< HEAD
    limits = np.array([ax.get_xlim3d(), ax.get_ylim3d(), ax.get_zlim3d()])
=======
    limits = np.array([ax.get_xlim3d(), ax.get_ylim3d(), ax.get_zlim3d(),])
>>>>>>> e9654aed

    # find the centroid of the cuboid
    centroid = np.mean(limits, axis=1)

    # pick the largest edge length for this cuboid
    largest_edge_length = np.max(np.abs(limits[:, 1] - limits[:, 0]))

    # set new limits to draw a cube using the largest edge length
    radius = 0.5 * largest_edge_length
    ax.set_xlim3d([centroid[0] - radius, centroid[0] + radius])
    ax.set_ylim3d([centroid[1] - radius, centroid[1] + radius])
    ax.set_zlim3d([centroid[2] - radius, centroid[2] + radius])


<<<<<<< HEAD
def draw_circle_cv2(image: Image, x: int, y: int, color: Tuple[int, int, int], circle_size: int = 10) -> Image:
=======
def draw_circle_cv2(image: Image, x: int, y: int, color: Tuple[int, int, int], circle_size: int = 10,) -> Image:
>>>>>>> e9654aed
    """Draw a solid circle on the image.

    Args:
        image: image to draw the circle on.
        x: x coordinate of the center of the circle.
        y: y coordinate of the center of the circle.
        color: RGB color of the circle.
        circle_size (optional): the size of the circle (in pixels). Defaults to 10.

    Returns:
        Image: image with the circle drawn on it.
    """
    return Image(
<<<<<<< HEAD
        cv.circle(image.value_array, center=(x, y), radius=circle_size, color=color, thickness=-1)  # solid circle
=======
        cv.circle(image.value_array, center=(x, y), radius=circle_size, color=color, thickness=-1,)  # solid circle
>>>>>>> e9654aed
    )


def draw_line_cv2(
    image: Image, x1: int, y1: int, x2: int, y2: int, line_color: Tuple[int, int, int], line_thickness: int = 10,
) -> Image:
    """Draw a line on the image from coordinates (x1, y1) to (x2, y2).

    Args:
        image: image to draw the line on.
        x1: x coordinate of start of the line.
        y1: y coordinate of start of the line.
        x2: x coordinate of end of the line.
        y2: y coordinate of end of the line.
        line_color: color of the line.
        line_thickness (optional): line thickness. Defaults to 10.

    Returns:
        Image: image with the line drawn on it.
    """
<<<<<<< HEAD
    return Image(cv.line(image.value_array, (x1, y1), (x2, y2), line_color, line_thickness, cv.LINE_AA))
=======
    return Image(cv.line(image.value_array, (x1, y1), (x2, y2), line_color, line_thickness, cv.LINE_AA,))
>>>>>>> e9654aed


def plot_twoview_correspondences(
    image_i1: Image,
    image_i2: Image,
    kps_i1: Keypoints,
    kps_i2: Keypoints,
    corr_idxs_i1i2: np.ndarray,
    inlier_mask: Optional[np.ndarray] = None,
    dot_color: Optional[Tuple[int, int, int]] = None,
    max_corrs: Optional[int] = 50,
) -> Image:
    """Plot correspondences between two images as lines between two circles.

    Args:
        image_i1: first image.
        image_i2: second image.
        kps_i1: keypoints for image_i1.
        kps_i2: keypoints for image_i2.
        corr_idxs_i1i2: indices of correspondences between i1 and i2.
        inlier_mask (optional): inlier mask for correspondences as boolean array. Defaults to None.
        dot_color (optional): color for keypoints. Defaults to (0, 0, 0).
        max_corrs (optional): max number of correspondences to plot. Defaults to 50.

    Returns:
        image visualizing correspondences between two images.
    """
    image_i1, image_i2, scale_i1, scale_i2 = image_utils.match_image_widths(image_i1, image_i2)

    result = image_utils.vstack_images(image_i1, image_i2)

    if max_corrs is not None and corr_idxs_i1i2.shape[0] > max_corrs:
        # subsample matches
        corr_idxs_i1i2 = corr_idxs_i1i2[np.random.choice(corr_idxs_i1i2.shape[0], max_corrs)]

    for corr_idx in range(corr_idxs_i1i2.shape[0]):
        # mark the points in both images as circles, and draw connecting line
        idx_i1, idx_i2 = corr_idxs_i1i2[corr_idx]

        x_i1 = (kps_i1.coordinates[idx_i1, 0] * scale_i1[0]).astype(np.int32)
        y_i1 = (kps_i1.coordinates[idx_i1, 1] * scale_i1[1]).astype(np.int32)
        x_i2 = (kps_i2.coordinates[idx_i2, 0] * scale_i2[0]).astype(np.int32)
        y_i2 = (kps_i2.coordinates[idx_i2, 1] * scale_i2[1]).astype(np.int32) + image_i1.height

        # drawing correspondences with optional inlier mask
        if inlier_mask is None:
            line_color = tuple([int(c) for c in np.random.randint(0, 255 + 1, 3)])
        elif inlier_mask[corr_idx]:
            line_color = COLOR_GREEN
        else:
            line_color = COLOR_RED

        result = draw_line_cv2(result, x_i1, y_i1, x_i2, y_i2, line_color, line_thickness=2)

        if dot_color is None:
            dot_color = line_color
        result = draw_circle_cv2(result, x_i1, y_i1, dot_color, circle_size=2)
        result = draw_circle_cv2(result, x_i2, y_i2, dot_color, circle_size=2)

    return result


def plot_sfm_data_3d(sfm_data: GtsfmData, ax: Axes, max_plot_radius: float = 50) -> None:
    """Plot the camera poses and landmarks in 3D matplotlib plot.

    Args:
        sfm_data: SfmData object with camera and tracks.
        ax: axis to plot on.
        max_plot_radius: maximum distance threshold away from any camera for which a point
            will be plotted
    """
    camera_poses = [sfm_data.get_camera(i).pose() for i in sfm_data.get_valid_camera_indices()]
    plot_poses_3d(camera_poses, ax)

    num_tracks = sfm_data.number_tracks()
    # Restrict 3d points to some radius of camera poses
    points_3d = np.array([list(sfm_data.get_track(j).point3()) for j in range(num_tracks)])

    nearby_points_3d = comp_utils.get_points_within_radius_of_cameras(camera_poses, points_3d, max_plot_radius)

    # plot 3D points
    for landmark in nearby_points_3d:
        ax.plot(landmark[0], landmark[1], landmark[2], "g.", markersize=1)


def plot_poses_3d(
    wTi_list: List[Pose3], ax: Axes, center_marker_color: str = "k", label_name: Optional[str] = None
) -> None:
    """Plot poses in 3D as dots for centers and lines denoting the orthonormal
    coordinate system for each camera.

    Color convention: R -> x axis, G -> y axis, B -> z axis.

    Args:
        wTi_list: list of poses to plot.
        ax: axis to plot on.
        center_marker_color (optional): color for camera center marker. Defaults to "k".
        name:
    """
    spec = "{}.".format(center_marker_color)

    for i, wTi in enumerate(wTi_list):
        x, y, z = wTi.translation().squeeze()

        if i > 0:
            # for the first loop iteration, add the label to the plot
            # for the rest of iterations, set label to None (otherwise would be duplicated in legend)
            label_name = None
        ax.plot(x, y, z, spec, markersize=10, label=label_name)

        R = wTi.rotation().matrix()

        # getting the direction of the coordinate system (x, y, z axes)
        default_axis_length = 0.5
        v1 = R[:, 0] * default_axis_length
        v2 = R[:, 1] * default_axis_length
        v3 = R[:, 2] * default_axis_length

        ax.plot3D([x, x + v1[0]], [y, y + v1[1]], [z, z + v1[2]], c="r")
        ax.plot3D([x, x + v2[0]], [y, y + v2[1]], [z, z + v2[2]], c="g")
        ax.plot3D([x, x + v3[0]], [y, y + v3[1]], [z, z + v3[2]], c="b")


def plot_and_compare_poses_3d(wTi_list: List[Pose3], wTi_list_: List[Pose3]) -> None:
    """Plots two sets poses in 3D with different markers to compare.

    The markers are colored black (k) and cyan (c) for the two lists.

    Args:
        wTi_list: first set of poses.
        wTi_list_: second set of poses.
    """
    fig = plt.figure()
    ax = fig.gca(projection="3d")

    plot_poses_3d(wTi_list, ax, center_marker_color="k")
    plot_poses_3d(wTi_list_, ax, center_marker_color="c")
    set_axes_equal(ax)

    plt.show()<|MERGE_RESOLUTION|>--- conflicted
+++ resolved
@@ -34,11 +34,7 @@
     # get the min and max value for each of (x, y, z) axes as 3x2 matrix.
     # This gives us the bounds of the minimum volume cuboid encapsulating all
     # data.
-<<<<<<< HEAD
     limits = np.array([ax.get_xlim3d(), ax.get_ylim3d(), ax.get_zlim3d()])
-=======
-    limits = np.array([ax.get_xlim3d(), ax.get_ylim3d(), ax.get_zlim3d(),])
->>>>>>> e9654aed
 
     # find the centroid of the cuboid
     centroid = np.mean(limits, axis=1)
@@ -53,11 +49,7 @@
     ax.set_zlim3d([centroid[2] - radius, centroid[2] + radius])
 
 
-<<<<<<< HEAD
 def draw_circle_cv2(image: Image, x: int, y: int, color: Tuple[int, int, int], circle_size: int = 10) -> Image:
-=======
-def draw_circle_cv2(image: Image, x: int, y: int, color: Tuple[int, int, int], circle_size: int = 10,) -> Image:
->>>>>>> e9654aed
     """Draw a solid circle on the image.
 
     Args:
@@ -71,11 +63,7 @@
         Image: image with the circle drawn on it.
     """
     return Image(
-<<<<<<< HEAD
         cv.circle(image.value_array, center=(x, y), radius=circle_size, color=color, thickness=-1)  # solid circle
-=======
-        cv.circle(image.value_array, center=(x, y), radius=circle_size, color=color, thickness=-1,)  # solid circle
->>>>>>> e9654aed
     )
 
 
@@ -96,11 +84,7 @@
     Returns:
         Image: image with the line drawn on it.
     """
-<<<<<<< HEAD
     return Image(cv.line(image.value_array, (x1, y1), (x2, y2), line_color, line_thickness, cv.LINE_AA))
-=======
-    return Image(cv.line(image.value_array, (x1, y1), (x2, y2), line_color, line_thickness, cv.LINE_AA,))
->>>>>>> e9654aed
 
 
 def plot_twoview_correspondences(
