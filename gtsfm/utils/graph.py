--- conflicted
+++ resolved
@@ -127,30 +127,19 @@
 
     return list(triplets)
 
-<<<<<<< HEAD
-def draw_graph_topology(
-=======
-
 def draw_view_graph_topology(
->>>>>>> 0c6919eb
     edges: List[Tuple[int, int]],
     two_view_reports: Dict[Tuple[int, int], TwoViewEstimationReport],
     title: str,
     save_fpath: str,
     cameras_gt: Optional[List[PinholeCameraCal3Bundler]] = None,
 ) -> None:
-<<<<<<< HEAD
-    """Draw the topology of an undirected graph, with vertices placed in their ground truth locations.
-    False positive edges are colored red, and true positive edges are colored green.
-    
-=======
     """Draw the topology of an undirected graph, with edges colored by error.
 
     Note: False positive edges are colored red, and true positive edges are colored green.
     If ground truth camera parameters are provided, vertices are placed in their ground truth locations.
     Otherwise, we allow networkx to choose the vertex locations (placed at arbitrary locations).
 
->>>>>>> 0c6919eb
     Args:
         edges: List of (i1,i2) pairs.
         two_view_reports: two-view estimation report per edge.
@@ -192,7 +181,6 @@
     plt.title(title)
 
     plt.savefig(save_fpath, dpi=500)
-<<<<<<< HEAD
     plt.close("all")
 
 
@@ -236,6 +224,3 @@
                     quadruplets.add(cycle_nodes)
 
     return list(quadruplets)
-=======
-    plt.close("all")
->>>>>>> 0c6919eb
