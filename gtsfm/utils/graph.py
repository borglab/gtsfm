"""Utilities for performing graph operations.

Authors: Ayush Baid, John Lambert, Akshay Krishnan
"""
from collections import defaultdict
from typing import DefaultDict, Dict, List, Optional, Set, Tuple

import matplotlib.pyplot as plt
import networkx as nx
import numpy as np
from gtsam import PinholeCameraCal3Bundler, Rot3, Unit3

import gtsfm.utils.logger as logger_utils
from gtsfm.common.pose_prior import PosePrior
from gtsfm.common.two_view_estimation_report import TwoViewEstimationReport

logger = logger_utils.get_logger()

GREEN = [0, 1, 0]
RED = [1, 0, 0]


def get_nodes_in_largest_connected_component(edges: List[Tuple[int, int]]) -> List[int]:
    """Finds the nodes in the largest connected component of the bidirectional graph defined by the input edges.

    Args:
        edges: Edges of the bi-directional graph.

    Returns:
        Nodes in the largest connected component of the input graph.
    """
    if len(edges) == 0:
        return []

    input_graph = nx.Graph()
    input_graph.add_edges_from(edges)

    # Log the sizes of the connected components.
    cc_sizes = [len(x) for x in sorted(list(nx.connected_components(input_graph)))]
    logger.info("Connected component sizes: %s nodes.", str(cc_sizes))

    # Get the largest connected component.
    largest_cc_nodes = max(nx.connected_components(input_graph), key=len)
    subgraph = input_graph.subgraph(largest_cc_nodes).copy()

    return list(subgraph.nodes())


def prune_to_largest_connected_component(
    rotations: Dict[Tuple[int, int], Optional[Rot3]],
    unit_translations: Dict[Tuple[int, int], Optional[Unit3]],
    relative_pose_priors: Dict[Tuple[int, int], PosePrior],
) -> Tuple[Dict[Tuple[int, int], Rot3], Dict[Tuple[int, int], Unit3]]:
    """Process the graph of image indices with Rot3s/Unit3s defining edges, and select the largest connected component.

    As edges in the rotations and unit_translations are the same, a combination of edges from rotations and pose_priors
    dict are considered.

    Args:
        rotations: Dictionary of relative rotations for pairs.
        unit_translations: Dictionary of relative unit-translations for pairs.
        pose_priors: Dictionary of priors on relative pose.

    Returns:
        Subset of rotations which are in the largest connected components.
        Subset of unit_translations which are in the largest connected components.
    """
    input_edges = [k for (k, v) in rotations.items() if v is not None]
    input_edges += relative_pose_priors.keys()
    nodes_in_pruned_graph = get_nodes_in_largest_connected_component(input_edges)

    # Select the edges with nodes in the pruned graph.
    selected_edges = []
    for i1, i2 in rotations.keys():
        if i1 in nodes_in_pruned_graph and i2 in nodes_in_pruned_graph:
            selected_edges.append((i1, i2))

    # Return the subset of original input.
    return (
        {k: rotations[k] for k in selected_edges},
        {k: unit_translations[k] for k in selected_edges},
    )


def create_adjacency_list(edges: List[Tuple[int, int]]) -> DefaultDict[int, Set[int]]:
    """Create an adjacency-list representation of a graph G=(V,E) when provided its edges E.

    In an adjacency list, the neighbors of each vertex may be listed efficiently, in time proportional to the
    degree of the vertex. In an adjacency matrix, this operation takes time proportional to the number of
    vertices in the graph, which may be significantly higher than the degree.

    Args:
        edges: Indices of edges in the graph as a list of tuples.

    Returns:
<<<<<<< HEAD
        adj_list: Adjacency list representation of the graph, mapping an image index to its neighbors
=======
        adj_list: Adjacency list representation of the graph, mapping an image index to its neighbors.
>>>>>>> 799ada9d
    """
    adj_list = defaultdict(set)

    for (a, b) in edges:
        adj_list[a].add(b)
        adj_list[b].add(a)

    return adj_list


def extract_cyclic_triplets_from_edges(edges: List[Tuple[int, int]]) -> List[Tuple[int, int, int]]:
    """Extracts triplets from a graph's edges by using intersection within adjacency lists.

    Based off of Theia and OpenMVG's implementations:
        https://github.com/sweeneychris/TheiaSfM/blob/master/src/theia/math/graph/triplet_extractor.h
        https://github.com/openMVG/openMVG/blob/develop/src/openMVG/graph/triplet_finder.hpp

    If we have an edge a<->b, if we can find any node c such that a<->c and b<->c, then we have
    discovered a triplet. In other words, we need only look at the intersection between the nodes
    connected to `a` and the nodes connected to `b`.

    Args:
        edges: Indices of edges in the graph as a list of tuples.

    Returns:
        triplets: 3-tuples of nodes that form a cycle. Nodes of each triplet are provided in sorted order.
    """
    adj_list = create_adjacency_list(edges)

    # Only want to keep the unique ones.
    triplets = set()

    # find intersections
    for (a, b) in edges:
        if a > b:
            a, b = b, a

        nodes_from_a = adj_list[a]
        nodes_from_b = adj_list[b]
        node_intersection = (nodes_from_a).intersection(nodes_from_b)
        for node in node_intersection:
            cycle_nodes = tuple(sorted([a, b, node]))
            if cycle_nodes not in triplets:
                triplets.add(cycle_nodes)

    return list(triplets)


def draw_view_graph_topology(
    edges: List[Tuple[int, int]],
    two_view_reports: Dict[Tuple[int, int], TwoViewEstimationReport],
    title: str,
    save_fpath: str,
    cameras_gt: Optional[List[PinholeCameraCal3Bundler]] = None,
) -> None:
    """Draw the topology of an undirected graph, with edges colored by error.

    Note: False positive edges are colored red, and true positive edges are colored green.
    If ground truth camera parameters are provided, vertices are placed in their ground truth locations.
    Otherwise, we allow networkx to choose the vertex locations (placed at arbitrary locations).

    Args:
        edges: List of (i1,i2) pairs.
        two_view_reports: Two-view estimation report per edge.
        title: Desired title of figure.
        save_fpath: File path where plot should be saved to disk.
        cameras_gt: Ground truth camera parameters (including their poses).
    """
    M = len(edges)

    plt.figure(figsize=(16, 10))
    G = nx.Graph()
    G.add_edges_from(edges)
    nodes = list(G.nodes)

    R_errors = np.array([two_view_reports[edge].R_error_deg for edge in edges]).astype(np.float32)
    U_errors = np.array([two_view_reports[edge].U_error_deg for edge in edges]).astype(np.float32)

    if np.isnan(R_errors).any() or np.isnan(U_errors).any():
        # cannot color by error, as GT is not available.
        edge_colors = [GREEN] * M
    else:
        pose_errors = np.maximum(R_errors, U_errors)
        edge_colors = [GREEN if pose_error < 5 else RED for pose_error in pose_errors]

    if cameras_gt is not None:
        node_positions = {i: cameras_gt[i].pose().translation()[:2] for i in nodes}
    else:
        node_positions = None

    nx.drawing.nx_pylab.draw_networkx(
        G,
        edgelist=edges,
        edge_color=edge_colors,
        pos=node_positions,
        arrows=True,
        with_labels=True,
    )
    plt.axis("equal")
    plt.title(title)

    plt.savefig(save_fpath, dpi=500)
    plt.close("all")<|MERGE_RESOLUTION|>--- conflicted
+++ resolved
@@ -93,11 +93,7 @@
         edges: Indices of edges in the graph as a list of tuples.
 
     Returns:
-<<<<<<< HEAD
-        adj_list: Adjacency list representation of the graph, mapping an image index to its neighbors
-=======
         adj_list: Adjacency list representation of the graph, mapping an image index to its neighbors.
->>>>>>> 799ada9d
     """
     adj_list = defaultdict(set)
 
