--- conflicted
+++ resolved
@@ -9,7 +9,6 @@
 
 EPSILON = np.finfo(float).eps
 
-<<<<<<< HEAD
 
 def align_rotations(input_list: List[Rot3], ref_list: List[Rot3]) -> List[Rot3]:
     """Aligns the list of rotations to the reference list by shifting origin.
@@ -70,8 +69,6 @@
     ]
 
 
-=======
->>>>>>> b4d31b86
 def compare_rotations(
     wRi_list: List[Optional[Rot3]], wRi_list_: List[Optional[Rot3]]
 ) -> bool:
@@ -117,14 +114,10 @@
 
 
 def compare_global_poses(
-<<<<<<< HEAD
-    wTi_list: List[Optional[Pose3]], wTi_list_: List[Optional[Pose3]]
-=======
     wTi_list: List[Optional[Pose3]],
     wTi_list_: List[Optional[Pose3]],
     rot_err_thresh: float = 1e-3,
     trans_err_thresh: float = 1e-1,
->>>>>>> b4d31b86
 ) -> bool:
     """Helper function to compare two lists of global Pose3, considering the
     origin and scale ambiguous.
@@ -164,39 +157,11 @@
         # we need >= two entries going forward for meaningful comparisons
         return False
 
-<<<<<<< HEAD
     # align the remaining poses
     wTi_list = [wTi_list[i] for i in wTi_valid]
     wTi_list_ = [wTi_list_[i] for i in wTi_valid_]
 
     wTi_list = align_poses(wTi_list, wTi_list_)
-
-    return all(
-        [wTi.equals(wTi_, 1e-1) for (wTi, wTi_) in zip(wTi_list, wTi_list_)]
-=======
-    # fix the origin for both inputs lists
-    origin = wTi_list[wTi_valid[0]]
-    origin_ = wTi_list_[wTi_valid_[0]]
-
-    # transform all other valid Pose3 entries to the new coordinate frame
-    wTi_list = [wTi_list[i].between(origin) for i in wTi_valid[1:]]
-    wTi_list_ = [wTi_list_[i].between(origin_) for i in wTi_valid_[1:]]
-
-    # get the scale factor by using the median of scale for each index
-    scaling_factors = [
-        np.linalg.norm(wTi_list[i].translation())
-        / (np.linalg.norm(wTi_list_[i].translation()) + np.finfo(float).eps)
-        for i in range(len(wTi_list))
-    ]
-
-    # use the median to get the scale factor between two lists
-    scale_factor_2to1 = np.median(scaling_factors)
-
-    # scale the pose in the second list
-    wTi_list_ = [
-        Pose3(x.rotation(), x.translation() * scale_factor_2to1)
-        for x in wTi_list_
-    ]
 
     return all(
         [
@@ -210,5 +175,4 @@
             )
             for (wTi, wTi_) in zip(wTi_list, wTi_list_)
         ]
->>>>>>> b4d31b86
     )