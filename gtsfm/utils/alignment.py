--- conflicted
+++ resolved
@@ -58,13 +58,8 @@
     We assume the two trajectories are of the exact same length.
 
     Args:
-<<<<<<< HEAD
         aTi_list: Reference poses in frame "a" which are the targets for alignment.
         bTi_list: Input poses which need to be aligned to frame "a".
-=======
-        aTi_list: Reference poses in frame "a" which are the targets for alignment
-        bTi_list: Input poses which need to be aligned to frame "a"
->>>>>>> 957ed194
 
     Returns:
         aTi_list_: Transformed input poses previously "bTi_list" but now which
@@ -106,13 +101,8 @@
     We assume the two trajectories are of the exact same length.
 
     Args:
-<<<<<<< HEAD
-        aTi_list: Reference poses in frame "a" which are the targets for alignment
-        bTi_list: Input poses which need to be aligned to frame "a"
-=======
         aTi_list: Reference poses in frame "a" which are the targets for alignment.
         bTi_list: Input poses which need to be aligned to frame "a".
->>>>>>> 957ed194
 
     Returns:
         aTi_list_: Transformed input poses previously "bTi_list" but now which
