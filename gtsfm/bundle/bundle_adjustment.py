"""Factor-graph based formulation of Bundle adjustment and optimization.

Authors: Xiaolong Wu, John Lambert, Ayush Baid
"""

import numpy as np
from pathlib import Path
from typing import List, NamedTuple, Tuple

import dask
import gtsam
from dask.delayed import Delayed
from gtsam import GeneralSFMFactorCal3Bundler, SfmTrack, Values, symbol_shorthand

import gtsfm.utils.logger as logger_utils
from gtsfm.common.gtsfm_data import GtsfmData
from gtsfm.evaluation.metrics import GtsfmMetric, GtsfmMetricsGroup

METRICS_PATH = Path(__file__).resolve().parent.parent.parent / "result_metrics"

# TODO: any way this goes away?
C = symbol_shorthand.C
P = symbol_shorthand.P

PINHOLE_CAM_CAL3BUNDLER_DOF = 9  # 6 dof for pose, and 3 dof for f, k1, k2
IMG_MEASUREMENT_DIM = 2  # 2d measurements (u,v) have 2 dof
POINT3_DOF = 3  # 3d points have 3 dof

logger = logger_utils.get_logger()


class BundleAdjustmentOptimizer(NamedTuple):
    """Bundle adjustment using factor-graphs in GTSAM.

    This class refines global pose estimates and intrinsics of cameras, and also refines 3D point cloud structure given
    tracks from triangulation."""

    output_reproj_error_thresh: float

    def run(self, initial_data: GtsfmData) -> Tuple[GtsfmData, GtsfmMetricsGroup]:
        """Run the bundle adjustment by forming factor graph and optimizing using Levenberg–Marquardt optimization.

        Args:
            initial_data: initialized cameras, tracks w/ their 3d landmark from triangulation.

        Results:
            Optimized camera poses, 3D point w/ tracks, and error metrics.
            Metrics group containing metrics for both filtered and unfiltered BA results.
        """
        logger.info(
            f"Input: {initial_data.number_tracks()} tracks on {len(initial_data.get_valid_camera_indices())} cameras\n"
        )
        if initial_data.number_tracks() == 0 or len(initial_data.get_valid_camera_indices()) == 0:
            # no cameras or tracks to optimize, so bundle adjustment is not possible
            logger.error(
                "Bundle adjustment aborting, optimization cannot be performed without any tracks or any cameras."
            )
            return initial_data

        # noise model for measurements -- one pixel in u and v
        measurement_noise = gtsam.noiseModel.Isotropic.Sigma(IMG_MEASUREMENT_DIM, 1.0)

        # Create a factor graph
        graph = gtsam.NonlinearFactorGraph()

        # Add measurements to the factor graph
        for j in range(initial_data.number_tracks()):
            track = initial_data.get_track(j)  # SfmTrack
            # retrieve the SfmMeasurement objects
            for m_idx in range(track.number_measurements()):
                # i represents the camera index, and uv is the 2d measurement
                i, uv = track.measurement(m_idx)
                # note use of shorthand symbols C and P
                graph.add(GeneralSFMFactorCal3Bundler(uv, measurement_noise, C(i), P(j)))

        # get all the valid camera indices, which need to be added to the graph.
        valid_camera_indices = initial_data.get_valid_camera_indices()

        # Add a prior on first pose. This indirectly specifies where the origin is.
        graph.push_back(
            gtsam.PriorFactorPinholeCameraCal3Bundler(
                C(valid_camera_indices[0]),
                initial_data.get_camera(valid_camera_indices[0]),
                gtsam.noiseModel.Isotropic.Sigma(PINHOLE_CAM_CAL3BUNDLER_DOF, 0.1),
            )
        )
        # Also add a prior on the position of the first landmark to fix the scale
        graph.push_back(
            gtsam.PriorFactorPoint3(
                P(0), initial_data.get_track(0).point3(), gtsam.noiseModel.Isotropic.Sigma(POINT3_DOF, 0.1)
            )
        )

        # Create initial estimate
        initial = gtsam.Values()

        # add each PinholeCameraCal3Bundler
        for i in valid_camera_indices:
            camera = initial_data.get_camera(i)
            initial.insert(C(i), camera)

        # add each SfmTrack
        for j in range(initial_data.number_tracks()):
            track = initial_data.get_track(j)
            initial.insert(P(j), track.point3())

        # Optimize the graph and print results
        try:
            params = gtsam.LevenbergMarquardtParams()
            params.setVerbosityLM("ERROR")
            lm = gtsam.LevenbergMarquardtOptimizer(graph, initial, params)
            result_values = lm.optimize()
        except Exception:
            logger.exception("LM Optimization failed")
            # as we did not perform the bundle adjustment, we skip computing the total reprojection error
            return GtsfmData(initial_data.number_images())

        final_error = graph.error(result_values)

        # Error drops from ~2764.22 to ~0.046
        logger.info(f"initial error: {graph.error(initial):.2f}")
        logger.info(f"final error: {final_error:.2f}")

        # construct the results
        optimized_data = values_to_gtsfm_data(result_values, initial_data)

        def get_metrics_from_sfm_data(sfm_data: GtsfmData, suffix: str) -> List[GtsfmMetric]:
            """Helper to get bundle adjustment metrics from a GtsfmData object with a suffix for metric names."""
            metrics = []
            metrics.append(GtsfmMetric("number_tracks" + suffix, sfm_data.number_tracks()))
<<<<<<< HEAD
            metrics.append(
                GtsfmMetric(
                    "3d_track_lengths" + suffix,
                    sfm_data.get_track_lengths(),
                    plot_type=GtsfmMetric.PlotType.HISTOGRAM,
                )
            )
            metrics.append(GtsfmMetric("reprojection_errors" + suffix, sfm_data.get_scene_reprojection_errors()))
=======
            metrics.append(GtsfmMetric("3d_track_lengths" + suffix, sfm_data.get_track_lengths()))
            metrics.append(GtsfmMetric(f"reprojection_errors{suffix}_px", sfm_data.get_scene_reprojection_errors()))
>>>>>>> f4222a8e
            return metrics

        ba_metrics = GtsfmMetricsGroup(
            "bundle_adjustment_metrics", get_metrics_from_sfm_data(optimized_data, suffix="_unfiltered")
        )
        logger.info("[Result] Number of tracks before filtering: %d", optimized_data.number_tracks())

        # filter the largest errors
        filtered_result = optimized_data.filter_landmarks(self.output_reproj_error_thresh)

        ba_metrics.add_metrics(get_metrics_from_sfm_data(filtered_result, suffix="_filtered"))
        # ba_metrics.save_to_json(os.path.join(METRICS_PATH, "bundle_adjustment_metrics.json"))

        logger.info("[Result] Number of tracks after filtering: %d", filtered_result.number_tracks())
        logger.info("[Result] Mean track length %.3f", np.mean(filtered_result.get_track_lengths()))
        logger.info("[Result] Median track length %.3f", np.median(filtered_result.get_track_lengths()))
        filtered_result.log_scene_reprojection_error_stats()

        return filtered_result, ba_metrics

    def create_computation_graph(self, sfm_data_graph: Delayed) -> Tuple[Delayed, Delayed]:
        """Create the computation graph for performing bundle adjustment.

        Args:
            sfm_data_graph: an GtsfmData object wrapped up using dask.delayed

        Returns:
            GtsfmData wrapped up using dask.delayed
            Metrics group for BA results, wrapped up using dask.delayed
        """
        data_metrics_graph = dask.delayed(self.run)(sfm_data_graph)
        return data_metrics_graph[0], data_metrics_graph[1]


def values_to_gtsfm_data(values: Values, initial_data: GtsfmData) -> GtsfmData:
    """Cast results from the optimization to GtsfmData object.

    Args:
        values: results of factor graph optimization.
        initial_data: data used to generate the factor graph; used to extract information about poses and 3d points in
                      the graph.

    Returns:
        optimized poses and landmarks.
    """
    result = GtsfmData(initial_data.number_images())

    # add cameras
    for i in initial_data.get_valid_camera_indices():
        result.add_camera(i, values.atPinholeCameraCal3Bundler(C(i)))

    # add tracks
    for j in range(initial_data.number_tracks()):
        input_track = initial_data.get_track(j)

        # populate the result with optimized 3D point
        result_track = SfmTrack(values.atPoint3(P(j)))

        for measurement_idx in range(input_track.number_measurements()):
            i, uv = input_track.measurement(measurement_idx)
            result_track.add_measurement(i, uv)

        result.add_track(result_track)

    return result<|MERGE_RESOLUTION|>--- conflicted
+++ resolved
@@ -128,7 +128,6 @@
             """Helper to get bundle adjustment metrics from a GtsfmData object with a suffix for metric names."""
             metrics = []
             metrics.append(GtsfmMetric("number_tracks" + suffix, sfm_data.number_tracks()))
-<<<<<<< HEAD
             metrics.append(
                 GtsfmMetric(
                     "3d_track_lengths" + suffix,
@@ -136,11 +135,7 @@
                     plot_type=GtsfmMetric.PlotType.HISTOGRAM,
                 )
             )
-            metrics.append(GtsfmMetric("reprojection_errors" + suffix, sfm_data.get_scene_reprojection_errors()))
-=======
-            metrics.append(GtsfmMetric("3d_track_lengths" + suffix, sfm_data.get_track_lengths()))
             metrics.append(GtsfmMetric(f"reprojection_errors{suffix}_px", sfm_data.get_scene_reprojection_errors()))
->>>>>>> f4222a8e
             return metrics
 
         ba_metrics = GtsfmMetricsGroup(
