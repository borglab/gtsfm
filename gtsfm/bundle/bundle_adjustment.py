"""Factor-graph based formulation of Bundle adjustment and optimization.

Authors: Xiaolong Wu, John Lambert, Ayush Baid
"""
import logging
import time
from collections import Counter
from pathlib import Path
from typing import Dict, List, Optional, Set, Tuple

import dask
import gtsam
import numpy as np
from dask.delayed import Delayed
from gtsam import (
    BetweenFactorPose3,
    GeneralSFMFactor2Cal3Bundler,
    GeneralSFMFactor2Cal3Fisheye,
    NonlinearFactorGraph,
    PinholeCameraCal3Bundler,
    PinholeCameraCal3Fisheye,
    PriorFactorCal3Bundler,
    PriorFactorCal3Fisheye,
    PriorFactorPose3,
    SfmTrack,
    Values,
    symbol_shorthand,
)

import gtsfm.common.types as gtsfm_types
import gtsfm.utils.metrics as metrics_utils
import gtsfm.utils.tracks as track_utils
from gtsfm.common.gtsfm_data import GtsfmData
from gtsfm.common.pose_prior import PosePrior
from gtsfm.evaluation.metrics import GtsfmMetric, GtsfmMetricsGroup

METRICS_GROUP = "bundle_adjustment_metrics"

METRICS_PATH = Path(__file__).resolve().parent.parent.parent / "result_metrics"

"""In this file, we use the GTSAM's GeneralSFMFactor2 instead of GeneralSFMFactor because Factor2 enables decoupling
of the camera pose and the camera intrinsics, and hence gives an option to share the intrinsics between cameras.
"""

P = symbol_shorthand.P  # 3d point
X = symbol_shorthand.X  # camera pose
K = symbol_shorthand.K  # calibration

CAM_POSE3_DOF = 6  # 6 dof for pose of camera
CAM_CAL3BUNDLER_DOF = 3  # 3 dof for f, k1, k2 for intrinsics of camera
CAM_CAL3FISHEYE_DOF = 9
IMG_MEASUREMENT_DIM = 2  # 2d measurements (u,v) have 2 dof
POINT3_DOF = 3  # 3d points have 3 dof

logger = logging.getLogger(__name__)


class BundleAdjustmentOptimizer:
    """Bundle adjustment using factor-graphs in GTSAM.

    This class refines global pose estimates and intrinsics of cameras, and also refines 3D point cloud structure given
    tracks from triangulation.

    Due to the process graph requiring separate classes for separate graph objects, this class is a superclass for
    TwoViewBundleAdjustment and GlobalBundleAdjustment (defined in gtsfm/bundle/).
    """

    def __init__(
        self,
        reproj_error_thresholds: List[Optional[float]] = [None],
        robust_measurement_noise: bool = False,
        shared_calib: bool = False,
        max_iterations: Optional[int] = None,
        cam_pose3_prior_noise_sigma: float = 0.1,
        calibration_prior_noise_sigma: float = 1e-5,
        measurement_noise_sigma: float = 1.0,
    ) -> None:
        """Initializes the parameters for bundle adjustment module.

        Args:
            reproj_error_thresholds (optional): List of reprojection error thresholds used to perform filtering after
                each global bundle adjustment step. Implicitly defines the number of global BA steps, e.g., if
                len(reproj_error_thresholds) == 1, only one step will be performed. If the threshold is None, no
                filtering on output data is performed. Defaults to None.
            robust_measurement_noise (optional): Flag to enable use of robust noise model for measurement noise.
                Defaults to False.
            shared_calib (optional): Flag to enable shared calibration across all cameras. Defaults to False.
            max_iterations (optional): Max number of iterations when optimizing the factor graph. None means no cap.
                Defaults to None.
            cam_pose3_prior_noise_sigma (optional): Camera Pose3 prior noise sigma.
            calibration_prior_noise_sigma (optional): Calibration prior noise sigma. Default to 1e-5, which is
                essentially fixed.
            measurement_noise_sigma (optional): Measurement noise sigma in pixel units.
        """
        self._reproj_error_thresholds = reproj_error_thresholds
        self._robust_measurement_noise = robust_measurement_noise
        self._shared_calib = shared_calib
        self._max_iterations = max_iterations
        self._cam_pose3_prior_noise_sigma = cam_pose3_prior_noise_sigma
        self._calibration_prior_noise_sigma = calibration_prior_noise_sigma
        self._measurement_noise_sigma = measurement_noise_sigma

    def __map_to_calibration_variable(self, camera_idx: int) -> int:
        return 0 if self._shared_calib else camera_idx

    def __reprojection_factors(self, initial_data: GtsfmData, is_fisheye_calibration: bool) -> NonlinearFactorGraph:
        """Generate reprojection factors using the tracks."""
        graph = NonlinearFactorGraph()

        # noise model for measurements -- one pixel in u and v
        measurement_noise = gtsam.noiseModel.Isotropic.Sigma(IMG_MEASUREMENT_DIM, self._measurement_noise_sigma)
        if self._robust_measurement_noise:
            measurement_noise = gtsam.noiseModel.Robust(gtsam.noiseModel.mEstimator.Huber(1.345), measurement_noise)

        sfm_factor_class = GeneralSFMFactor2Cal3Fisheye if is_fisheye_calibration else GeneralSFMFactor2Cal3Bundler
        for j in range(initial_data.number_tracks()):
            track = initial_data.get_track(j)  # SfmTrack
            # Retrieve the SfmMeasurement objects.
            for m_idx in range(track.numberMeasurements()):
                # `i` represents the camera index, and `uv` is the 2d measurement
                i, uv = track.measurement(m_idx)
                # Note use of shorthand symbols `X` and `P`.
                graph.push_back(
                    sfm_factor_class(
                        uv,
                        measurement_noise,
                        X(i),
                        P(j),
                        K(self.__map_to_calibration_variable(i)),
                    )
                )

        return graph

    def _between_factors(
        self, relative_pose_priors: Dict[Tuple[int, int], PosePrior], cameras_to_model: List[int]
    ) -> NonlinearFactorGraph:
        """Generate BetweenFactors on relative poses for pose variables."""
        graph = NonlinearFactorGraph()

        for (i1, i2), i2Ti1_prior in relative_pose_priors.items():
            if i1 not in cameras_to_model or i2 not in cameras_to_model:
                continue

            graph.push_back(
                BetweenFactorPose3(
                    X(i1),
                    X(i2),
                    i2Ti1_prior.value.inverse(),
                    gtsam.noiseModel.Diagonal.Sigmas(i2Ti1_prior.covariance),
                )
            )

        return graph

    def __pose_priors(
        self,
        absolute_pose_priors: List[Optional[PosePrior]],
        initial_data: GtsfmData,
        camera_for_origin: gtsfm_types.CAMERA_TYPE,
    ) -> NonlinearFactorGraph:
        """Generate prior factors (in the world frame) on pose variables."""
        graph = NonlinearFactorGraph()

        # TODO(Ayush): start using absolute prior factors.
        num_priors_added = 0

        if num_priors_added == 0:
            # Adding a prior to fix origin as no absolute prior exists.
            graph.push_back(
                PriorFactorPose3(
                    X(camera_for_origin),
                    initial_data.get_camera(camera_for_origin).pose(),
                    gtsam.noiseModel.Isotropic.Sigma(CAM_POSE3_DOF, self._cam_pose3_prior_noise_sigma),
                )
            )

        return graph

    def __calibration_priors(
        self, initial_data: GtsfmData, cameras_to_model: List[int], is_fisheye_calibration: bool
    ) -> NonlinearFactorGraph:
        """Generate prior factors on calibration parameters of the cameras."""
        graph = NonlinearFactorGraph()

        calibration_prior_factor_class = PriorFactorCal3Fisheye if is_fisheye_calibration else PriorFactorCal3Bundler
        calibration_prior_factor_dof = CAM_CAL3FISHEYE_DOF if is_fisheye_calibration else CAM_CAL3BUNDLER_DOF
        if self._shared_calib:
            graph.push_back(
                calibration_prior_factor_class(
                    K(self.__map_to_calibration_variable(cameras_to_model[0])),
                    initial_data.get_camera(cameras_to_model[0]).calibration(),
                    gtsam.noiseModel.Isotropic.Sigma(calibration_prior_factor_dof, self._calibration_prior_noise_sigma),
                )
            )
        else:
            for i in cameras_to_model:
                graph.push_back(
                    calibration_prior_factor_class(
                        K(self.__map_to_calibration_variable(i)),
                        initial_data.get_camera(i).calibration(),
                        gtsam.noiseModel.Isotropic.Sigma(
                            calibration_prior_factor_dof, self._calibration_prior_noise_sigma
                        ),
                    )
                )

        return graph

    def __construct_factor_graph(
        self,
        cameras_to_model: List[int],
        initial_data: GtsfmData,
        absolute_pose_priors: List[Optional[PosePrior]],
        relative_pose_priors: Dict[Tuple[int, int], PosePrior],
    ) -> NonlinearFactorGraph:
        """Construct the factor graph with reprojection factors, BetweenFactors, and prior factors."""
        is_fisheye_calibration = isinstance(initial_data.get_camera(cameras_to_model[0]), PinholeCameraCal3Fisheye)

        graph = NonlinearFactorGraph()

        # Create a factor graph.
        graph.push_back(
            self.__reprojection_factors(
                initial_data=initial_data,
                is_fisheye_calibration=is_fisheye_calibration,
            )
        )
        graph.push_back(
            self._between_factors(relative_pose_priors=relative_pose_priors, cameras_to_model=cameras_to_model)
        )
        graph.push_back(
            self.__pose_priors(
                absolute_pose_priors=absolute_pose_priors,
                initial_data=initial_data,
                camera_for_origin=cameras_to_model[0],
            )
        )
        graph.push_back(self.__calibration_priors(initial_data, cameras_to_model, is_fisheye_calibration))

        # Also add a prior on the position of the first landmark to fix the scale
        graph.push_back(
            gtsam.PriorFactorPoint3(
                P(0), initial_data.get_track(0).point3(), gtsam.noiseModel.Isotropic.Sigma(POINT3_DOF, 0.1)
            )
        )

        return graph

    def __initial_values(self, initial_data: GtsfmData) -> Values:
        """Initialize all the variables in the factor graph."""
        initial_values = gtsam.Values()

        # Add each camera.
        for loop_idx, i in enumerate(initial_data.get_valid_camera_indices()):
            camera = initial_data.get_camera(i)
            initial_values.insert(X(i), camera.pose())
            if not self._shared_calib or loop_idx == 0:
                # add only one value if calibrations are shared
                initial_values.insert(K(self.__map_to_calibration_variable(i)), camera.calibration())

        # Add each SfmTrack.
        for j in range(initial_data.number_tracks()):
            track = initial_data.get_track(j)
            initial_values.insert(P(j), track.point3())

        return initial_values

    def __optimize_factor_graph(self, graph: NonlinearFactorGraph, initial_values: Values) -> Values:
        """Optimize the factor graph."""
        params = gtsam.LevenbergMarquardtParams()
        params.setVerbosityLM("ERROR")
        if self._max_iterations:
            params.setMaxIterations(self._max_iterations)
        lm = gtsam.LevenbergMarquardtOptimizer(graph, initial_values, params)

        result_values = lm.optimize()
        return result_values

    def __cameras_to_model(
        self,
        initial_data: GtsfmData,
        absolute_pose_priors: List[Optional[PosePrior]],
        relative_pose_priors: Dict[Tuple[int, int], PosePrior],
    ) -> List[int]:
        """Get the cameras which are to be modeled in the factor graph. We are using ability to add initial values as
        proxy for this function."""
        cameras: Set[int] = set(initial_data.get_valid_camera_indices())

        return sorted(list(cameras))

<<<<<<< HEAD
    def run_ba_at_threshold(
=======
    def run_ba_stage_with_filtering(
>>>>>>> c42578a5
        self,
        initial_data: GtsfmData,
        absolute_pose_priors: List[Optional[PosePrior]],
        relative_pose_priors: Dict[Tuple[int, int], PosePrior],
        reproj_error_thresh: Optional[float],
        verbose: bool = True,
    ) -> Tuple[GtsfmData, GtsfmData, List[bool], float]:
<<<<<<< HEAD
        """Run bundle adjustment and filter the resulting tracks by reprojection error."""
=======
        """Runs bundle adjustment and optionally filters the resulting tracks by reprojection error."""
>>>>>>> c42578a5
        cameras_to_model = self.__cameras_to_model(initial_data, absolute_pose_priors, relative_pose_priors)
        graph = self.__construct_factor_graph(
            cameras_to_model=cameras_to_model,
            initial_data=initial_data,
            absolute_pose_priors=absolute_pose_priors,
            relative_pose_priors=relative_pose_priors,
        )
        initial_values = self.__initial_values(initial_data=initial_data)
        result_values = self.__optimize_factor_graph(graph, initial_values)

        # Print error.
        final_error = graph.error(result_values)
        if verbose:
            logger.info("initial error: %.2f", graph.error(initial_values))
            logger.info("final error: %.2f", final_error)

        # Convert the `Values` results to a `GtsfmData` instance.
        optimized_data = values_to_gtsfm_data(result_values, initial_data, self._shared_calib)

        # Filter landmarks by reprojection error.
        if reproj_error_thresh is not None:
            if verbose:
                logger.info("[Result] Number of tracks before filtering: %d", optimized_data.number_tracks())
            filtered_result, valid_mask = optimized_data.filter_landmarks(reproj_error_thresh)
            if verbose:
                logger.info("[Result] Number of tracks after filtering: %d", filtered_result.number_tracks())

        else:
            valid_mask = [True] * optimized_data.number_tracks()
            filtered_result = optimized_data

        return optimized_data, filtered_result, valid_mask, final_error

    def run_ba(
        self,
        initial_data: GtsfmData,
        absolute_pose_priors: List[Optional[PosePrior]],
        relative_pose_priors: Dict[Tuple[int, int], PosePrior],
        verbose: bool = True,
    ) -> Tuple[GtsfmData, GtsfmData, List[bool]]:
        """Runs bundle adjustment by forming a factor graph and optimizing it using Levenberg–Marquardt optimization.

        Args:
            initial_data: Initialized cameras, tracks w/ their 3d landmark from triangulation.
            absolute_pose_priors: Priors to be used on cameras.
            relative_pose_priors: Priors on the pose between two cameras.
            verbose: Boolean flag to print out additional info for debugging.

        Results:
            Optimized camera poses, 3D point w/ tracks, and error metrics, aligned to GT (if provided).
            Optimized camera poses after filtering landmarks (and cameras with no remaining landmarks).
            Valid mask as a list of booleans, indicating for each input track whether it was below the re-projection
                threshold.
        """
        num_ba_steps = len(self._reproj_error_thresholds)
        for step, reproj_error_thresh in enumerate(self._reproj_error_thresholds):
            # Use intermediate result as initial condition for next step.
<<<<<<< HEAD
            (optimized_data, filtered_result, valid_mask, final_error) = self.run_ba_at_threshold(
=======
            (optimized_data, filtered_result, valid_mask, final_error) = self.run_ba_stage_with_filtering(
>>>>>>> c42578a5
                initial_data,
                absolute_pose_priors,
                relative_pose_priors,
                reproj_error_thresh,
                verbose,
            )
<<<<<<< HEAD
=======
            # Print intermediate results.
            if num_ba_steps > 1:
                logger.info(
                    "[BA Step %d/%d] Error: %.2f, Number of tracks: %d"
                    % (step + 1, num_ba_steps, final_error, filtered_result.number_tracks())
                )

        return optimized_data, filtered_result, valid_mask

    def _run_ba_and_evaluate(
        self,
        initial_data: GtsfmData,
        absolute_pose_priors: List[Optional[PosePrior]],
        relative_pose_priors: Dict[Tuple[int, int], PosePrior],
        cameras_gt: List[Optional[gtsfm_types.CAMERA_TYPE]],
        save_dir: Optional[str] = None,
        verbose: bool = True,
    ) -> Tuple[GtsfmData, GtsfmData, List[bool], GtsfmMetricsGroup]:
        """Runs the equivalent of `run_ba()` and `evaluate()` in a single function, to enable time profiling."""
        logger.info(
            "Input: %d tracks on %d cameras", initial_data.number_tracks(), len(initial_data.get_valid_camera_indices())
        )
        if initial_data.number_tracks() == 0 or len(initial_data.get_valid_camera_indices()) == 0:
            # No cameras or tracks to optimize, so bundle adjustment is not possible.
            logger.error(
                "Bundle adjustment aborting, optimization cannot be performed without any tracks or any cameras."
            )
            return initial_data, initial_data, [False] * initial_data.number_tracks()
        step_times = []
        start_time = time.time()

        num_ba_steps = len(self._reproj_error_thresholds)
        for step, reproj_error_thresh in enumerate(self._reproj_error_thresholds):
            step_start_time = time.time()
            (optimized_data, filtered_result, valid_mask, final_error) = self.run_ba_stage_with_filtering(
                initial_data=initial_data,
                absolute_pose_priors=absolute_pose_priors,
                relative_pose_priors=relative_pose_priors,
                reproj_error_thresh=reproj_error_thresh,
                verbose=verbose,
            )
            step_times.append(time.time() - step_start_time)
>>>>>>> c42578a5

            # Print intermediate results.
            if num_ba_steps > 1:
                logger.info(
                    "[BA Stage @ thresh=%.2f px %d/%d] Error: %.2f, Number of tracks: %d"
                    % (
                        reproj_error_thresh,
                        step + 1,
                        num_ba_steps,
                        final_error,
                        filtered_result.number_tracks(),
                    )
                )
        total_time = time.time() - start_time

        metrics = self.evaluate(optimized_data, filtered_result, cameras_gt, save_dir)
        for i, step_time in enumerate(step_times):
            metrics.add_metric(GtsfmMetric(f"step_{i}_run_duration_sec", step_time))
        metrics.add_metric(GtsfmMetric("total_run_duration_sec", total_time))

        return optimized_data, filtered_result, valid_mask, metrics

    def evaluate(
        self,
        unfiltered_data: GtsfmData,
        filtered_data: GtsfmData,
        cameras_gt: List[Optional[gtsfm_types.CAMERA_TYPE]],
        save_dir: Optional[str] = None,
    ) -> GtsfmMetricsGroup:
        """Computes metrics on the bundle adjustment result, and packages them in a GtsfmMetricsGroup object.

        Args:
            unfiltered_data: Optimized BA result, before filtering landmarks by reprojection error.
            filtered_data: Optimized BA result, after filtering landmarks and cameras.
            cameras_gt: Cameras with GT intrinsics and GT extrinsics.

        Returns:
            Metrics group containing metrics for both filtered and unfiltered BA results.
        """
        ba_metrics = GtsfmMetricsGroup(
            name=METRICS_GROUP, metrics=metrics_utils.get_stats_for_sfmdata(unfiltered_data, suffix="_unfiltered")
        )

        poses_gt = [cam.pose() if cam is not None else None for cam in cameras_gt]

        valid_poses_gt_count = len(poses_gt) - poses_gt.count(None)
        if valid_poses_gt_count == 0:
            return ba_metrics

        # align the sparse multi-view estimate after BA to the ground truth pose graph.
        aligned_filtered_data = filtered_data.align_via_Sim3_to_poses(wTi_list_ref=poses_gt)
        ba_pose_error_metrics = metrics_utils.compute_ba_pose_metrics(
            gt_wTi_list=poses_gt, ba_output=aligned_filtered_data, save_dir=save_dir
        )
        ba_metrics.extend(metrics_group=ba_pose_error_metrics)

        output_tracks_exit_codes = track_utils.classify_tracks3d_with_gt_cameras(
            tracks=aligned_filtered_data.get_tracks(), cameras_gt=cameras_gt
        )
        output_tracks_exit_codes_distribution = Counter(output_tracks_exit_codes)

        for exit_code, count in output_tracks_exit_codes_distribution.items():
            metric_name = "Filtered tracks triangulated with GT cams: {}".format(exit_code.name)
            ba_metrics.add_metric(GtsfmMetric(name=metric_name, data=count))

        ba_metrics.add_metrics(metrics_utils.get_stats_for_sfmdata(aligned_filtered_data, suffix="_filtered"))
        # ba_metrics.save_to_json(os.path.join(METRICS_PATH, "bundle_adjustment_metrics.json"))

        logger.info("[Result] Mean track length %.3f", np.mean(aligned_filtered_data.get_track_lengths()))
        logger.info("[Result] Median track length %.3f", np.median(aligned_filtered_data.get_track_lengths()))
        aligned_filtered_data.log_scene_reprojection_error_stats()

        return ba_metrics

    def _run_ba_with_profiling(
        self,
        initial_data: GtsfmData,
        absolute_pose_priors: List[Optional[PosePrior]],
        relative_pose_priors: Dict[Tuple[int, int], PosePrior],
        cameras_gt: List[Optional[gtsfm_types.CAMERA_TYPE]],
        save_dir: Optional[str] = None,
        verbose: bool = True,
    ) -> Tuple[GtsfmData, GtsfmData, List[bool], GtsfmMetricsGroup]:
        """TODO"""
        logger.info(
            "Input: %d tracks on %d cameras",
            initial_data.number_tracks(),
            len(initial_data.get_valid_camera_indices()),
        )
        if initial_data.number_tracks() == 0 or len(initial_data.get_valid_camera_indices()) == 0:
            # No cameras or tracks to optimize, so bundle adjustment is not possible.
            logger.error(
                "Bundle adjustment aborting, optimization cannot be performed without any tracks or any cameras."
            )
            return initial_data, initial_data, [False] * initial_data.number_tracks()
        step_times = []
        start_time = time.time()

        num_ba_steps = len(self._reproj_error_thresholds)
        for step, reproj_error_thresh in enumerate(self._reproj_error_thresholds):
            step_start_time = time.time()
            (optimized_data, filtered_result, valid_mask, final_error) = self.run_ba_at_threshold(
                initial_data=initial_data,
                absolute_pose_priors=absolute_pose_priors,
                relative_pose_priors=relative_pose_priors,
                reproj_error_thresh=reproj_error_thresh,
                verbose=verbose,
            )
            step_times.append(time.time() - step_start_time)

            # Print intermediate results.
            if num_ba_steps > 1:
                logger.info(
                    "[BA Stage @ thresh=%.2f px %d/%d] Error: %.2f, Number of tracks: %d"
                    % (
                        reproj_error_thresh,
                        step + 1,
                        num_ba_steps,
                        final_error,
                        filtered_result.number_tracks(),
                    )
                )
        total_time = time.time() - start_time

        metrics = self.evaluate(optimized_data, filtered_result, cameras_gt, save_dir)
        for i, step_time in enumerate(step_times):
            metrics.add_metric(GtsfmMetric(f"step_{i}_run_duration_sec", step_time))
        metrics.add_metric(GtsfmMetric("total_run_duration_sec", total_time))

        return optimized_data, filtered_result, valid_mask, metrics

    def create_computation_graph(
        self,
        sfm_data_graph: Delayed,
        absolute_pose_priors: List[Optional[PosePrior]],
        relative_pose_priors: Dict[Tuple[int, int], PosePrior],
        cameras_gt: List[Optional[gtsfm_types.CAMERA_TYPE]],
        save_dir: Optional[str] = None,
    ) -> Tuple[Delayed, Delayed]:
        """Create the computation graph for performing bundle adjustment.

        Args:
            sfm_data_graph: An GtsfmData object wrapped up using dask.delayed.
            absolute_pose_priors: Priors on the poses of the cameras (not delayed).
            relative_pose_priors: Priors on poses between cameras (not delayed).
<<<<<<< HEAD
=======
            cameras_gt: Ground truth camera calibration & pose for each image/camera.
            save_dir: Directory where artifacts and plots should be saved to disk.
>>>>>>> c42578a5

        Returns:
            GtsfmData aligned to GT (if provided), wrapped up using dask.delayed
            Metrics group for BA results, wrapped up using dask.delayed
        """

<<<<<<< HEAD
        _, filtered_sfm_data, _, metrics_graph = dask.delayed(self._run_ba_with_profiling, nout=4)(
=======
        _, filtered_sfm_data, _, metrics_graph = dask.delayed(self._run_ba_and_evaluate, nout=4)(
>>>>>>> c42578a5
            sfm_data_graph,
            absolute_pose_priors,
            relative_pose_priors,
            cameras_gt,
            save_dir=save_dir,
        )
        return filtered_sfm_data, metrics_graph


def values_to_gtsfm_data(values: Values, initial_data: GtsfmData, shared_calib: bool) -> GtsfmData:
    """Cast results from the optimization to GtsfmData object.

    Args:
        values: Results of factor graph optimization.
        initial_data: Data used to generate the factor graph; used to extract information about poses and 3d points in
                      the graph.
        shared_calib: Flag indicating if calibrations were shared between the cameras.

    Returns:
        Optimized poses and landmarks.
    """
    result = GtsfmData(initial_data.number_images())

    is_fisheye_calibration = isinstance(initial_data.get_camera(0), PinholeCameraCal3Fisheye)
    if is_fisheye_calibration:
        cal3_value_extraction_lambda = lambda i: values.atCal3Fisheye(K(0 if shared_calib else i))
    else:
        cal3_value_extraction_lambda = lambda i: values.atCal3Bundler(K(0 if shared_calib else i))
    camera_class = PinholeCameraCal3Fisheye if is_fisheye_calibration else PinholeCameraCal3Bundler

    # add cameras
    for i in initial_data.get_valid_camera_indices():
        result.add_camera(
            i,
            camera_class(values.atPose3(X(i)), cal3_value_extraction_lambda(i)),
        )

    # add tracks
    for j in range(initial_data.number_tracks()):
        input_track = initial_data.get_track(j)

        # populate the result with optimized 3D point
        result_track = SfmTrack(values.atPoint3(P(j)))

        for measurement_idx in range(input_track.numberMeasurements()):
            i, uv = input_track.measurement(measurement_idx)
            result_track.addMeasurement(i, uv)

        result.add_track(result_track)

    return result<|MERGE_RESOLUTION|>--- conflicted
+++ resolved
@@ -289,11 +289,7 @@
 
         return sorted(list(cameras))
 
-<<<<<<< HEAD
-    def run_ba_at_threshold(
-=======
     def run_ba_stage_with_filtering(
->>>>>>> c42578a5
         self,
         initial_data: GtsfmData,
         absolute_pose_priors: List[Optional[PosePrior]],
@@ -301,11 +297,7 @@
         reproj_error_thresh: Optional[float],
         verbose: bool = True,
     ) -> Tuple[GtsfmData, GtsfmData, List[bool], float]:
-<<<<<<< HEAD
-        """Run bundle adjustment and filter the resulting tracks by reprojection error."""
-=======
         """Runs bundle adjustment and optionally filters the resulting tracks by reprojection error."""
->>>>>>> c42578a5
         cameras_to_model = self.__cameras_to_model(initial_data, absolute_pose_priors, relative_pose_priors)
         graph = self.__construct_factor_graph(
             cameras_to_model=cameras_to_model,
@@ -363,19 +355,13 @@
         num_ba_steps = len(self._reproj_error_thresholds)
         for step, reproj_error_thresh in enumerate(self._reproj_error_thresholds):
             # Use intermediate result as initial condition for next step.
-<<<<<<< HEAD
-            (optimized_data, filtered_result, valid_mask, final_error) = self.run_ba_at_threshold(
-=======
             (optimized_data, filtered_result, valid_mask, final_error) = self.run_ba_stage_with_filtering(
->>>>>>> c42578a5
                 initial_data,
                 absolute_pose_priors,
                 relative_pose_priors,
                 reproj_error_thresh,
                 verbose,
             )
-<<<<<<< HEAD
-=======
             # Print intermediate results.
             if num_ba_steps > 1:
                 logger.info(
@@ -418,7 +404,6 @@
                 verbose=verbose,
             )
             step_times.append(time.time() - step_start_time)
->>>>>>> c42578a5
 
             # Print intermediate results.
             if num_ba_steps > 1:
@@ -564,22 +549,15 @@
             sfm_data_graph: An GtsfmData object wrapped up using dask.delayed.
             absolute_pose_priors: Priors on the poses of the cameras (not delayed).
             relative_pose_priors: Priors on poses between cameras (not delayed).
-<<<<<<< HEAD
-=======
             cameras_gt: Ground truth camera calibration & pose for each image/camera.
             save_dir: Directory where artifacts and plots should be saved to disk.
->>>>>>> c42578a5
 
         Returns:
             GtsfmData aligned to GT (if provided), wrapped up using dask.delayed
             Metrics group for BA results, wrapped up using dask.delayed
         """
 
-<<<<<<< HEAD
-        _, filtered_sfm_data, _, metrics_graph = dask.delayed(self._run_ba_with_profiling, nout=4)(
-=======
         _, filtered_sfm_data, _, metrics_graph = dask.delayed(self._run_ba_and_evaluate, nout=4)(
->>>>>>> c42578a5
             sfm_data_graph,
             absolute_pose_priors,
             relative_pose_priors,
