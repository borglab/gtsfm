--- conflicted
+++ resolved
@@ -11,12 +11,8 @@
 import matplotlib
 from dask.delayed import Delayed
 
-<<<<<<< HEAD
-=======
-import gtsfm.averaging.rotation.cycle_consistency as cycle_consistency
-import gtsfm.evaluation.metrics_report as metrics_report
-import gtsfm.two_view_estimator as two_view_estimator
->>>>>>> 72ead7f8
+from gtsfm.averaging.rotation import cycle_consistency
+from gtsfm import two_view_estimator
 import gtsfm.utils.io as io_utils
 import gtsfm.utils.logger as logger_utils
 import gtsfm.utils.metrics as metrics_utils
@@ -25,7 +21,6 @@
 from gtsfm.common.image import Image
 from gtsfm.feature_extractor import FeatureExtractor
 from gtsfm.multi_view_optimizer import MultiViewOptimizer
-from gtsfm import two_view_estimator
 from gtsfm.two_view_estimator import TwoViewEstimationReport
 from gtsfm.frontend.retriever.default_retriever import DefaultRetriever
 
@@ -182,7 +177,7 @@
         )
         i2Ri1_graph_dict = cycle_consistent_graph[0]
         i2Ui1_graph_dict = cycle_consistent_graph[1]
-        
+
         (ba_input_graph, ba_output_graph, optimizer_metrics_graph) = self.multiview_optimizer.create_computation_graph(
             image_graph,
             num_images,
