"""Base class for the rotation averaging component of the GTSFM pipeline.

Authors: Jing Wu, Ayush Baid
"""
import abc
import time
from typing import Dict, List, Optional, Tuple

import dask
from dask.delayed import Delayed
from gtsam import Pose3, Rot3

import gtsfm.utils.geometry_comparisons as comp_utils
import gtsfm.utils.metrics as metric_utils
from gtsfm.common.pose_prior import PosePrior
from gtsfm.evaluation.metrics import GtsfmMetric, GtsfmMetricsGroup
from gtsfm.ui.gtsfm_process import GTSFMProcess, UiMetadata


class RotationAveragingBase(GTSFMProcess):
    """Base class for rotation averaging.

    This class generates global rotation estimates from the pairwise relative
    rotations.
    """

    def get_ui_metadata() -> UiMetadata:
        """Returns data needed to display node and edge info for this process in the process graph."""

        return UiMetadata(
            display_name="Rotation Averaging",
            input_products=("View-Graph Relative Rotations", "Relative Pose Priors"),
            output_products=("Global Rotations",),
            parent_plate="Sparse Reconstruction",
        )

    # ignored-abstractmethod
    @abc.abstractmethod
    def run_rotation_averaging(
        self,
        num_images: int,
        i2Ri1_dict: Dict[Tuple[int, int], Optional[Rot3]],
        i1Ti2_priors: Dict[Tuple[int, int], PosePrior],
    ) -> List[Optional[Rot3]]:
        """Run the rotation averaging.

        Args:
            num_images: number of poses.
            i2Ri1_dict: relative rotations as dictionary (i1, i2): i2Ri1.
            i1Ti2_priors: priors on relative poses as dictionary(i1, i2): PosePrior on i1Ti2.

        Returns:
            Global rotations for each camera pose, i.e. wRi, as a list. The number of entries in the list is
                `num_images`. The list may contain `None` where the global rotation could not be computed (either
                underconstrained system or ill-constrained system).
        """

    def _run_rotation_averaging_base(
        self,
        num_images: int,
        i2Ri1_dict: Dict[Tuple[int, int], Optional[Rot3]],
        i1Ti2_priors: Dict[Tuple[int, int], PosePrior],
        wTi_gt: List[Optional[Pose3]],
    ) -> Tuple[List[Optional[Rot3]], GtsfmMetricsGroup]:
        """Runs rotation averaging and computes metrics.

        Args:
            num_images: Number of poses.
            i2Ri1_dict: Relative rotations as dictionary (i1, i2): i2Ri1.
            i1Ti2_priors: Priors on relative poses as dictionary(i1, i2): PosePrior on i1Ti2.
            wTi_gt: Ground truth global rotations to compare against.

        Returns:
            Global rotations for each camera pose, i.e. wRi, as a list. The number of entries in the list is
                `num_images`. The list may contain `None` where the global rotation could not be computed (either
                underconstrained system or ill-constrained system).
            Metrics on global rotations.
        """
        start_time = time.time()
        wRis = self.run_rotation_averaging(num_images, i2Ri1_dict, i1Ti2_priors)
        run_time = time.time() - start_time

        metrics = self.evaluate(wRis, wTi_gt)
        metrics.add_metric(GtsfmMetric("total_duration_sec", run_time))

        return wRis, metrics

    def evaluate(self, wRi_computed: List[Optional[Rot3]], wTi_gt: List[Optional[Pose3]]) -> GtsfmMetricsGroup:
        """Evaluates the global rotations computed by the rotation averaging implementation.

        Args:
            wRi_computed: List of global rotations computed.
            wTi_gt: Ground truth global rotations to compare against.

        Raises:
            ValueError: If the length of the computed and GT list differ.

        Returns:
            Metrics on global rotations.
        """
        wRi_gt = [wTi.rotation() if wTi is not None else None for wTi in wTi_gt]

        if len(wRi_computed) != len(wRi_gt):
            raise ValueError("Lengths of wRi_list and gt_wRi_list should be the same.")

        wRi_aligned = comp_utils.align_rotations(wRi_gt, wRi_computed)

        metrics = []
        metrics.append(GtsfmMetric(name="num_rotations_computed", data=len([x for x in wRi_computed if x is not None])))
        metrics.append(metric_utils.compute_rotation_angle_metric(wRi_aligned, wRi_gt))
        return GtsfmMetricsGroup(name="rotation_averaging_metrics", metrics=metrics)

    def create_computation_graph(
        self,
        num_images: int,
        i2Ri1_graph: Delayed,
        i1Ti2_priors: Dict[Tuple[int, int], PosePrior],
        frontend_uncertainty_dict: Dict[Tuple[int, int], float],
        gt_wTi_list: List[Optional[Pose3]],
    ) -> Tuple[Delayed, Delayed]:
        """Create the computation graph for performing rotation averaging.

        Args:
            num_images: number of poses.
            i2Ri1_graph: dictionary of relative rotations as a delayed task.
            i1Ti2_priors: priors on relative poses as (i1, i2): PosePrior on i1Ti2.
            gt_wTi_list: ground truth poses, to be used for evaluation.

        Returns:
            global rotations wrapped using dask.delayed.
        """

<<<<<<< HEAD
        wRis = dask.delayed(self.run_rotation_averaging)(num_images, i2Ri1_graph, i1Ti2_priors, frontend_uncertainty_dict=frontend_uncertainty_dict)
        metrics = dask.delayed(self.evaluate)(wRis, gt_wTi_list)
=======
        wRis, metrics = dask.delayed(self._run_rotation_averaging_base, nout=2)(
            num_images, i2Ri1_dict=i2Ri1_graph, i1Ti2_priors=i1Ti2_priors, wTi_gt=gt_wTi_list
        )
>>>>>>> 727b80ec

        return wRis, metrics<|MERGE_RESOLUTION|>--- conflicted
+++ resolved
@@ -129,14 +129,11 @@
         Returns:
             global rotations wrapped using dask.delayed.
         """
-
-<<<<<<< HEAD
-        wRis = dask.delayed(self.run_rotation_averaging)(num_images, i2Ri1_graph, i1Ti2_priors, frontend_uncertainty_dict=frontend_uncertainty_dict)
-        metrics = dask.delayed(self.evaluate)(wRis, gt_wTi_list)
-=======
         wRis, metrics = dask.delayed(self._run_rotation_averaging_base, nout=2)(
-            num_images, i2Ri1_dict=i2Ri1_graph, i1Ti2_priors=i1Ti2_priors, wTi_gt=gt_wTi_list
+            num_images,
+            i2Ri1_dict=i2Ri1_graph,
+            i1Ti2_priors=i1Ti2_priors,
+            frontend_uncertainty_dict=frontend_uncertainty_dict,
+            wTi_gt=gt_wTi_list,
         )
->>>>>>> 727b80ec
-
         return wRis, metrics