--- conflicted
+++ resolved
@@ -10,13 +10,9 @@
 
 Authors: Jing Wu, Ayush Baid, Akshay Krishnan
 """
-<<<<<<< HEAD
-from typing import Dict, List, Optional, Set, Tuple
-=======
 from collections import defaultdict
 from enum import Enum
-from typing import Dict, List, Optional, Tuple
->>>>>>> 185cb97b
+from typing import Dict, List, Optional, Set, Tuple
 
 import gtsam
 import numpy as np
@@ -111,26 +107,32 @@
         self,
         w_i2Ui1_measurements: BinaryMeasurementsUnit3,
     ) -> Set[Tuple[int, int]]:
-        projection_directions = _sample_random_directions(self._max_1dsfm_projection_directions)
-
-        # compute outlier weights fort each direction using MFAS
+        # sample projection directions
+        projection_directions = self.__sample_projection_directions(w_i2Ui1_measurements)
+
+        # compute outlier weights using MFAS
         outlier_weights = []
+
         # TODO(ayush): parallelize this step.
         for direction in projection_directions:
             algorithm = MFAS(w_i2Ui1_measurements, direction)
             outlier_weights.append(algorithm.computeOutlierWeights())
 
         # compute average outlier weight
-        avg_outlier_weights = {}
+        avg_outlier_weights = defaultdict(float)
         for outlier_weight_dict in outlier_weights:
-            for index_pair, weight in outlier_weight_dict.items():
-                if index_pair in avg_outlier_weights:
-                    avg_outlier_weights[index_pair] += weight / len(outlier_weights)
-                else:
-                    avg_outlier_weights[index_pair] = weight / len(outlier_weights)
+            # TODO(akshay-krishnan): use keys from outlier weight dict once we can iterate over it (gtsam fix).
+            for idx in range(len(w_i2Ui1_measurements)):
+                w_i2Ui1 = w_i2Ui1_measurements[idx]
+                i2, i1 = w_i2Ui1.key1(), w_i2Ui1.key2()
+                avg_outlier_weights[(i2, i1)] += outlier_weight_dict[(i2, i1)]
+
+        for index_pair in avg_outlier_weights:
+            avg_outlier_weights[index_pair] /= len(projection_directions)
 
         inlier_idxs = set()
-        for w_i2Ui1 in w_i2Ui1_measurements:
+        for idx in range(len(w_i2Ui1_measurements)):
+            w_i2Ui1 = w_i2Ui1_measurements[idx]  # TODO(akshay-krishnan): make range-based for loop
             # key1 is i2 and key2 is i1 above.
             i1 = w_i2Ui1.key2()
             i2 = w_i2Ui1.key1()
@@ -138,6 +140,7 @@
                 inlier_idxs.add((i1, i2))
 
         return inlier_idxs
+
 
     def run(
         self,
@@ -180,39 +183,9 @@
                     BinaryMeasurementUnit3(i2, i1, Unit3(wRi_list[i2].rotate(i2Ui1.point3())), noise_model)
                 )
 
-<<<<<<< HEAD
         inlier_idxs: Set[Tuple[int, int]] = self.get_inlier_mask_for_direction_measurements(w_i2Ui1_measurements)
         w_i2Ui1_inlier_measurements = BinaryMeasurementsUnit3()
-        for w_i2Ui1 in w_i2Ui1_measurements:
-=======
-        # sample projection directions
-        projection_directions = self.__sample_projection_directions(w_i2Ui1_measurements)
-
-        # compute outlier weights using MFAS
-        outlier_weights = []
-
-        # TODO(ayush): parallelize this step.
-        for direction in projection_directions:
-            algorithm = MFAS(w_i2Ui1_measurements, direction)
-            outlier_weights.append(algorithm.computeOutlierWeights())
-
-        # compute average outlier weight
-        avg_outlier_weights = defaultdict(float)
-        for outlier_weight_dict in outlier_weights:
-            # TODO(akshay-krishnan): use keys from outlier weight dict once we can iterate over it (gtsam fix).
-            for index_pair in valid_i2_i1:
-                avg_outlier_weights[index_pair] += outlier_weight_dict[index_pair]
-
-        for index_pair in avg_outlier_weights:
-            avg_outlier_weights[index_pair] /= len(projection_directions)
-
-        # filter out outlier measurements
-        w_i2Ui1_inlier_measurements = BinaryMeasurementsUnit3()
-        inliers = []
-        outliers = []
-        # TODO(akshay-krishnan): use range based for loops once bug fixed for gtsam on M1.
         for idx in range(len(w_i2Ui1_measurements)):
->>>>>>> 185cb97b
             # key1 is i2 and key2 is i1 above.
             w_i2Ui1 = w_i2Ui1_measurements[idx]
             i1 = w_i2Ui1.key2()
