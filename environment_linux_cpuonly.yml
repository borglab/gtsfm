--- conflicted
+++ resolved
@@ -52,10 +52,7 @@
       - opencv-python>=4.5.4.58
       - pydegensac
       - colour
-<<<<<<< HEAD
-=======
       - pycolmap==0.4.0
->>>>>>> 3791a275
       - trimesh[easy]
       - gtsam==4.2
       - pydot