name: gtsfm-v1
channels:
  # for priority order, we prefer pytorch as the highest priority as it supplies
  # latest stable packages for numerous deep learning based methods. conda-forge
  # supplies higher versions of packages like opencv compared to the defaults
  # channel.
  - pytorch
  - conda-forge
  - open3d-admin
dependencies:
  # python essentials
  - python=3.8
  - pip
  # formatting and dev environment
  - black
  - coverage
  - mypy
  - pylint
  - pytest
  - flake8
  - isort
  # dask and related
  - dask # same as dask[complete] pip distribution
  - asyncssh
  - python-graphviz
  # core functionality and APIs
  - matplotlib==3.4.2
  - networkx
  - numpy
  - nodejs
  - pandas
  - pillow>=8.0.1
  - scikit-learn
  - seaborn
  - scipy
  - hydra-core
  # 3rd party algorithms for different modules
  - cpuonly # replacement of cudatoolkit for cpu only machines
  - pytorch>=1.12.0
  - torchvision>=0.13.0
  - kornia
  - pycolmap
  # io
  - h5py
  - plotly=4.14.3
  - tabulate
  - simplejson
<<<<<<< HEAD
  - open3d
=======
  - pyparsing==3.0.9
>>>>>>> fe386f28
  # testing
  - parameterized
  - pip:
      - opencv-python>=4.5.4.58
      - pydegensac
      - colour
      - trimesh[easy]
      - gtsam==4.2
      - pydot<|MERGE_RESOLUTION|>--- conflicted
+++ resolved
@@ -45,11 +45,8 @@
   - plotly=4.14.3
   - tabulate
   - simplejson
-<<<<<<< HEAD
   - open3d
-=======
   - pyparsing==3.0.9
->>>>>>> fe386f28
   # testing
   - parameterized
   - pip:
