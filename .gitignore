--- conflicted
+++ resolved
@@ -194,15 +194,9 @@
 # Dev notebooks
 notebooks/
 
-<<<<<<< HEAD
-
-results/**
-result_metrics/**
-=======
 # Secret files
 .env
 *.env
 .envrc
 **/secrets.*
-/coiled-token.txt
->>>>>>> 70abc5c7
+/coiled-token.txt