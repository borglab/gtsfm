--- conflicted
+++ resolved
@@ -49,11 +49,6 @@
       - pydegensac
       - colour
       - trimesh[easy]
-<<<<<<< HEAD
       - gtsam==4.3a0
       - pydot
-=======
-      - gtsam>=4.2
-      - pydot
-      - git+https://github.com/MatthewCWoodward/pyvlfeat.git@de9a616
->>>>>>> fa4f9c5b
+      - git+https://github.com/MatthewCWoodward/pyvlfeat.git@de9a616