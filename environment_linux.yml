--- conflicted
+++ resolved
@@ -49,7 +49,6 @@
       - trimesh[easy]
       - gtsam==4.3a0
       - pydot
-<<<<<<< HEAD
       # dust3r/mast3r
       - roma
       - tqdm
@@ -57,8 +56,7 @@
       - tensorboard
       - pyglet<2
       - huggingface-hub[torch]>=0.22
-=======
+      # 3DGS
       - gsplat==1.5.3
       - torchmetrics==1.7.3
-      - tyro==0.9.24
->>>>>>> 931d7233
+      - tyro==0.9.24