--- conflicted
+++ resolved
@@ -1,14 +1,10 @@
-name: gtsfm-dust3r
+name: gtsfm-mast3r
 channels:
   - conda-forge
 dependencies:
   - cmake=3.14.0 # for dust3r
   # python essentials
-<<<<<<< HEAD
-  - python=3.11
-=======
   - python=3.10
->>>>>>> bdb68ce2
   - pip
   # formatting and dev environment
   - black
@@ -23,11 +19,7 @@
   - asyncssh
   - python-graphviz
   # core functionality and APIs
-<<<<<<< HEAD
   - matplotlib
-=======
-  - matplotlib>=3.5
->>>>>>> bdb68ce2
   - networkx
   - numpy==1.26.4 # gtsam requirement
   - nodejs
@@ -37,24 +29,12 @@
   - seaborn
   - scipy
   - hydra-core
-<<<<<<< HEAD
   # 3rd party algorithms for different modules
-  - pytorch-cuda=12.1
-  - pytorch
-  - torchvision>=0.13.0
-  - kornia
+  - kornia>=0.7.3
   - pycolmap
   # io
   - h5py
   - plotly
-=======
-  # # 3rd party algorithms for different modules
-  - kornia>=0.7.3
-  - pycolmap
-  # io
-  - h5py
-  - plotly>=5.0
->>>>>>> bdb68ce2
   - tabulate
   - simplejson
   - pyparsing>=3.0.9
@@ -68,8 +48,7 @@
       - pydegensac
       - colour
       - trimesh[easy]
-<<<<<<< HEAD
-      - gtsam==4.2
+      - gtsam>=4.2
       - pydot
       - roma
       - tqdm
@@ -77,7 +56,3 @@
       - tensorboard
       - pyglet<2
       - huggingface-hub[torch]>=0.22
-=======
-      - gtsam>=4.2
-      - pydot
->>>>>>> bdb68ce2
