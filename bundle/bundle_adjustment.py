--- conflicted
+++ resolved
@@ -8,10 +8,6 @@
 
 import dask
 import gtsam
-<<<<<<< HEAD
-=======
-import numpy as np
->>>>>>> 5fe0e93c
 from dask.delayed import Delayed
 from gtsam import GeneralSFMFactorCal3Bundler, SfmData, symbol_shorthand
 
@@ -25,32 +21,18 @@
 logging.basicConfig(stream=sys.stdout, level=logging.DEBUG)
 
 
-<<<<<<< HEAD
 class BundleAdjustmentOptimizer:
-    """Bundle adjustment using factor-graphs in GTSAM."""
+    """Bundle adjustment using factor-graphs in GTSAM.
+
+    This class refines global rotation and translation estimates 
+    of cameras, and also refines 3D point cloud structure given tracks from 
+    triangulation."""
 
     def run(self, sfm_data: SfmData) -> SfmResult:
         """Run the bundle adjustment by forming factor graph and optimizing using Levenberg–Marquardt optimization.
 
         Args:
-            scene_data: initialized camera poses, 3d points, and tracks.
-=======
-class BundleAdjustmentBase:
-    """Base class for bundle adjustment.
-    
-    This class refines global rotation and translation estimates 
-    of cameras, and also refines 3D point cloud structure given tracks from 
-    triangulation.
-    """
-    def __init__(self) -> None:
-        """ Initialization of the Bundle Adjuster """
-
-    def run(self, scene_data: SfmData) -> SfmResult:
-        """ Run LM optimization with input data and report resulting Cal3Bundler data, points, and error.
-
-        Args:
-            scene_data: structured tracks (SfmData) after triangulation and outlier rejection. 
->>>>>>> 5fe0e93c
+            scene_data: initialized cameras, tracks w/ their 3d landmark from triangulation.
         Results:
             optimized camera poses, 3D point cloud, and error metrics.
         """
